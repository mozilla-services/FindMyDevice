#!/usr/bin/python

"""
This Source Code Form is subject to the terms of the Mozilla Public
License, v. 2.0. If a copy of the MPL was not distributed with this
file, You can obtain one at http://mozilla.org/MPL/2.0/.
"""
"""
This is a simple test to ensure minimal API operations for the server
"""


from pprint import pprint
from string import Template
import ConfigParser
import base64
import getopt
import hashlib
import hmac
import json
import os
import random
import requests
import sys
import time
import urlparse
import pdb

import websocket


global accuracy


def on_close(ws):
    print "## closed"


def on_error(ws, error):
    print "!! error:: " + error
    exit()


def on_message(ws, message):
    print "<<< Rcv'd:: " + ws.state + ">> " + message


def on_open(ws):
    print "## Opened"


def listener(url, devid):
    ws = websocket.WebSocketApp(url + devid)
    ws.run_forever()


def genHash(body, ctype="application/json"):
    """ Generate a HAWK hash from the body of the sent message
    """
    if len(body) == 0:
        return ""
    marshalStr = "%s\n%s\n%s\n" % (
        "hawk.1.payload",
        ctype,
        body)
    bhash = base64.b64encode(hashlib.sha256(marshalStr).digest())
    #print "Hash:<<%s>>\nBHash:<<%s>>\n" % (marshalStr, bhash)
    return bhash


def genHawkSignature(method, urlStr, bodyHash, extra, secret,
                     now=None, nonce=None, ctype="application/json"):
    """ Generate a HAWK signature from the content to be sent
    """
    url = urlparse.urlparse(urlStr)
    path = url.path
    host = url.hostname
    port = url.port
    if port is None:
        if url.scheme == 'https':
            port = 443
        else:
            port = 80
    if nonce is None:
        nonce = os.urandom(5).encode("hex")
    if now is None:
        now = int(time.time())
    marshalStr = "%s\n%s\n%s\n%s\n%s\n%s\n%s\n%s\n%s\n" % (
        "hawk.1.header",
        now,
        nonce,
        method.upper(),
        path,
        host.lower(),
        port,
        bodyHash,
        extra)
    print "Marshal Str: <<%s>>\nSecret: <<%s>>\n" % (marshalStr, secret)
    mac = hmac.new(secret.encode("utf-8"),
                   marshalStr.encode("utf-8"),
                   digestmod=hashlib.sha256).digest()
    print "mac: <<" + ','.join([str(ord(elem)) for elem in mac]) + ">>\n"
    print "mac: " + base64.b64encode(mac) + "\n"
    return now, nonce, base64.b64encode(mac)


def parseHawkHeader(header):
    """ Parse the HAWK auth header elements
    """
    result = {}
    if header[:4].lower() != "hawk":
        return None
    elements = header[5:].split(", ")
    for elem in elements:
        bits = elem.split("=")
        result[bits[0]] = bits[1].replace('"', '')
    return result


def checkHawk(response, secret):
    """ Validate the HAWK header against the body
    """
    hawk = parseHawkHeader(response.headers.get("authorization"))
    ct = response.headers.get('content-type')
    bodyhash = genHash(response.text, ct)
    _, _, mac = genHawkSignature(response.request.method,
                                 response.request.url,
                                 bodyhash,
                                 hawk.get("ext"),
                                 secret,
                                 hawk["ts"],
                                 hawk["nonce"],
                                 ct)
    # remove "white space
    return mac.replace('=', '') == hawk["mac"].replace('=', '')


def geoWalk():
    """ Return a randomish location within a mile or so of a location.
    """
    return (random.randint(0, 999) * 0.000001)


def newLocation(accuracy=5000):
    """ Create a new, fake location
    """
    accuracy = accuracy - random.randint(0, 300)
    if (random.randint(0, 1000) == 42):
        accuracy = random.randint(1000, 50000)
    utc = int(time.time())
    lat = 37.3866 + geoWalk()
    lon = -122.0608 + geoWalk()
    if (accuracy < 10):
        accuracy = 10
    return {"t": {"ok": True, "la": lat, "lo": lon,
            "ti": utc, "acc": accuracy, "has_passcode": True}}


def getConfig(argv):
    """ Read in the config file
    """
    configFile = "config.ini"
    try:
        opts, args = getopt.getopt(argv, "c:", ["config="])
    except getopt.GetoptError as err:
        print str(err)
        sys.exit(2)
    for o, a in opts:
        if o in ("-c", "--config"):
            configFile = a
    config = ConfigParser.ConfigParser()
    print "Reading... %s\n" % configFile
    config.read(configFile)
    return config


def paddId():
    r = str(random.randint(0, 99999999))
    return "00000000"[:8 - len(r)] + r


def registerNew(config, cred):
    """ Register a new fake device
    """
    tmpl = config.get("urls", "reg")
    trg = Template(tmpl).safe_substitute(
        scheme=config.get("main", "scheme"),
        host=config.get("main", "host"))
    assertion = config.get("main", "assertion")
    # divy up based on scheme.
    # New Assertion?
    if (True):
        uniqueId = "deadbeef%sdecafbad%s" % (paddId(), paddId())
        regObj = {"assert": assertion,
                  "pushurl": "http://example.com",
                  "deviceid": uniqueId}
        # no HAWK
        reply = send(trg, regObj, {})
    else:
        pdb.set_trace()
        # Repeating here, because live tests use different values
        regObj = {"pushurl": "http://example.com",
                  "deviceid": "deadbeef00000000decafbad00000000"}
        # with HAWK
        reply = send(trg, regObj, cred)
    cred = reply.json()
    print "### Returned Credentials: "
    pprint(cred)
    #listener("deadbeef00000000decafbad00000000")
    return sendCmd(config, cred, newLocation()), cred


def send(urlStr, data, cred, method="POST"):
    """ Generic function that wraps data and sends it to the server
    """
    session = requests.Session()
    headers = {"content-type": "application/json"}
    datas = json.dumps(data)
    if cred.get("secret") is not None:
        # generate HAWK auth header
        bodyHash = genHash(datas, "application/json")
        ts, nonce, mac = genHawkSignature(method, urlStr, bodyHash, "",
                                          cred.get("secret"))
        header = Template('Hawk id="$id", ts="$ts", ' +
                          'nonce="$nonce", ext="$extra", ' +
                          'hash="$bhash", mac="$mac"'
                          ).safe_substitute(id=cred.get("deviceid"),
                                            extra="",
                                            bhash=bodyHash,
                                            ts=ts, nonce=nonce, mac=mac)
        #print "Header: %s\n" % (header)
        headers["Authorization"] = header

    req = requests.Request(method,
                           urlStr,
                           data=json.dumps(data),
                           headers=headers)
    prepped = req.prepare()
    response = session.send(prepped, timeout=2)
    if response.status_code != requests.codes.ok:
        pdb.set_trace()
        print "Response Not OK"
        requests.Response.raise_for_status()
    if response.headers.get("Authorization") is not None:
        if checkHawk(response, cred.get("secret")) is False:
            pdb.set_trace()
            print "HAWK Header failed"
    return response


def processCmd(config, cred, cmd):
    """ Process the command like a client.
        Or a cat. Which it kinda does now.
    """
    if cmd is None:
        return
    #TODO: you can insert various responses to commands here
    # or just eat them like I'm doing right now.
    print "Command Recv'd: %s" % cmd
    reply = {}
    obj = cmd.json()
    if obj != {}:
        if 'r' in obj:
            print "Ringing for %s seconds" % obj['r']['d']
            reply = {"r": {"ok": True}}
        elif 'l' in obj:
            print "Locking device with code %s" % obj['l']['c']
            if 'm' in obj['l']:
                print "with message \"%s\"" % obj['l']['m']
            reply = {"l": {"ok": True}}
        elif 'e' in obj:
            print "Erasing device..."
            reply = {"e": {"ok": True}}
        elif 't' in obj:
            print "Tracking device for %s seconds" % obj['t']['d']
            reply = newLocation()
        else:
            print "Unknown command"
            pprint(obj)
            return
    # ack the command
    if reply != {}:
        return sendCmd(config, cred, reply)
    print "\n============\n\n"
    return None


def sendCmd(config, cred, cmd):
    """ Shorthand method to send a command to the server.
    """
    print "Sending Cmd %s\n" % json.dumps(cmd)
    if cmd == {}:
        return
    tmpl = config.get("urls", "cmd")
    trg = Template(tmpl).safe_substitute(
        scheme=config.get("main", "scheme"),
        host=config.get("main", "host"),
        devid=cred.get("deviceid", "test1"))
    return send(trg, cmd, cred)


def main(argv):
    global accuracy
    accuracy = 5000
    config = getConfig(argv)
    cmd = {}
    try:
        creds = config.get("main", "cred")
    except Exception:
        creds = None
    if creds is None:
        cred = {}
    else:
        cred = json.loads(creds)
    # register a new device
    print "Registering client... \n"
    # Send a fake statement saying that the client has no passcode.
    cmd, cred = registerNew(config, cred)
    #while cmd is not None:
    while True:
        # Burn through the command queue.
        print "Processing commands...\n"
        cmd = processCmd(config, cred, cmd)
        #import pdb; pdb.set_trace()
        #print "!!! Sending reregister... \n"
        #time.sleep(1)
<<<<<<< HEAD
        cmd = sendCmd(config, cred, newLocation())
        break
=======
        cmd = sendCmd(config, cred, newLocation(accuracy))
>>>>>>> 4e157377
        #cmd, cred = registerNew(config, cred)

    print "done"


if __name__ == "__main__":
    main(sys.argv[1:])<|MERGE_RESOLUTION|>--- conflicted
+++ resolved
@@ -300,7 +300,6 @@
 
 
 def main(argv):
-    global accuracy
     accuracy = 5000
     config = getConfig(argv)
     cmd = {}
@@ -324,12 +323,7 @@
         #import pdb; pdb.set_trace()
         #print "!!! Sending reregister... \n"
         #time.sleep(1)
-<<<<<<< HEAD
-        cmd = sendCmd(config, cred, newLocation())
-        break
-=======
         cmd = sendCmd(config, cred, newLocation(accuracy))
->>>>>>> 4e157377
         #cmd, cred = registerNew(config, cred)
 
     print "done"
