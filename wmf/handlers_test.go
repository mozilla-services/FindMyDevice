--- conflicted
+++ resolved
@@ -5,23 +5,16 @@
 
 import (
 	"bytes"
-<<<<<<< HEAD
 	"encoding/json"
-	"fmt"
-	"net/http"
-	"net/http/httptest"
-	"strings"
-	"testing"
-	"time"
-=======
 	"fmt"
 	"net/http"
 	"net/http/httptest"
 	"os"
 	"path/filepath"
+	"strings"
 	"testing"
 	"text/template"
->>>>>>> d99f37c5
+	"time"
 
 	"github.com/gorilla/sessions"
 	"github.com/mozilla-services/FindMyDevice/util"
@@ -77,9 +70,10 @@
 	storage, _ := storage.OpenInmemory(config, logger, metrics)
 
 	return &Handler{config: config,
-		logger:  logger,
-		store:   storage,
-		metrics: metrics,
+		logger:       logger,
+		store:        storage,
+		metrics:      metrics,
+		maxBodyBytes: 10485676,
 	}, storage
 }
 
@@ -105,7 +99,6 @@
 	}
 }
 
-<<<<<<< HEAD
 func Test_Handler_clearSession(t *testing.T) {
 	var ok bool
 
@@ -337,7 +330,7 @@
 	h.Cmd(fresp, freq)
 	// This is the last command we pushed.
 	if fresp.Body.String() != "{}" {
-		t.Errorf("%s: returned command did not match expectations.", name)
+		t.Errorf("%s: returned command did not match expectations. %s", name, fresp.Body.String())
 	}
 	positions, err := store.GetPositions(devId)
 	if err != nil {
@@ -502,12 +495,9 @@
 	}
 }
 
-// TODO: Finish tests for Index, InitDataJson, etc.
-//
-=======
 func Test_getLocLang(t *testing.T) {
 	config := util.NewMzConfig()
-	h := testHandler(config, t)
+	h, _ := testHandler(config, t)
 
 	req, _ := http.NewRequest("GET", "http://localhost/1/l10n/client.json", nil)
 	req.Header.Add("Accept-Language", "es,en-us;q=0.7,en;q=0.3")
@@ -584,5 +574,4 @@
 
 // TODO: Finish tests for
 // getUser - stub out session? (sigh, why do I have to keep doing this...)
-// et al...
->>>>>>> d99f37c5
+// et al...