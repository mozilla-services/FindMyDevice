/* This Source Code Form is subject to the terms of the Mozilla Public
 * License, v. 2.0. If a copy of the MPL was not distributed with this
 * file, You can obtain one at http://mozilla.org/MPL/2.0/. */
package wmf

import (
	"bytes"
<<<<<<< HEAD
	"encoding/json"
	"fmt"
	"net/http"
	"net/http/httptest"
	"strings"
=======
	"fmt"
	"net/http"
	"net/http/httptest"
	"os"
	"path/filepath"
>>>>>>> 36670366
	"testing"
	"time"

	"github.com/gorilla/sessions"
	"github.com/mozilla-services/FindMyDevice/util"
	"github.com/mozilla-services/FindMyDevice/wmf/storage"
)

func Test_ClientBox_Add(t *testing.T) {
	c := NewClientBox()
	c.Max = 1

	if err := c.Add("000", "000", &WWSs{}); err != nil {
		t.Error("Failed on first add")
	}

	if err := c.Add("000", "001", &WWSs{}); err == nil {
		t.Error("Failed to limit instances")
	}
}

func Test_ClientBox_Del(t *testing.T) {
	c := NewClientBox()
	c.Add("000", "000", &WWSs{socket: &MockWSConn{}})
	c.Add("000", "001", &WWSs{socket: &MockWSConn{}})

	if f, err := c.Del("000", "000"); f == true || err != nil {
		t.Errorf("Could not delete id: %s, %s", err)
	}
	cc, ok := c.Clients("000")
	if !ok {
		t.Errorf("Could not find 000 record")
	}
	if _, ok := cc["000"]; ok {
		t.Errorf("Record not removed")
	}
	c.Del("000", "001")
	if _, ok := c.Clients("000"); ok {
		t.Errorf("Record not purged")
	}
}

func fakeValidator(email, id string) *httptest.Server {
	return httptest.NewServer(http.HandlerFunc(func(resp http.ResponseWriter, req *http.Request) {
		//resp.Header.Add("Content-Type", "application/json")
		email := "test+test@example.com"
		id := "0123456789abcdef"
		fmt.Fprintln(resp, fmt.Sprintf("{\"code\":200,\"idpClaims\":{\"fxa-generation\":1404770592087,\"fxa-lastAuthAt\":1404834090,\"fxa-verifiedEmail\":\"%s\",\"public-key\":{\"algorithm\":\"DS\",\"y\":\"\",\"p\":\"\",\"q\":\"\",\"g\":\"\"},\"principal\":{\"email\":\"%s@api.accounts.firefox.com\"},\"iat\":1404834172418,\"exp\":1404855782418,\"iss\":\"api.accounts.firefox.com\"}}", email, id))
	}))
}

func testHandler(config *util.MzConfig, t *testing.T) (*Handler, storage.Storage) {
	logger := &util.TestLog{T: t}
	metrics := &util.TestMetric{}
	storage, _ := storage.OpenInmemory(config, logger, metrics)

	return &Handler{config: config,
		logger:       logger,
		store:        storage,
		metrics:      metrics,
		maxBodyBytes: 1048576,
	}, storage
}

func Test_Handler_verifyFxAAssertion(t *testing.T) {

	temail := "test+test@example.com"
	tid := "0123456789abcdef"

	ts := fakeValidator(temail, tid)
	defer ts.Close()

	config := util.NewMzConfig()
	config.Override("fxa.verifier", ts.URL)
	h, _ := testHandler(config, t)

	userid, email, err := h.verifyFxAAssertion("FakeAssertion")

	if userid != tid ||
		email != temail ||
		err != nil {
		t.Logf("Returned userid: %s, email: %s", userid, email)
		t.Errorf("Failed to validate mock assertion %s", err)
	}
}

<<<<<<< HEAD
func Test_Handler_clearSession(t *testing.T) {
	var ok bool

	config := util.NewMzConfig()
	h, _ := testHandler(config, t)
	sess := new(sessions.Session)
	sess.Values = make(map[interface{}]interface{})
	sess.Values[SESSION_USERID] = true
	sess.Values[SESSION_DEVICEID] = true
	sess.Values[SESSION_EMAIL] = true
	sess.Values[SESSION_TOKEN] = true
	sess.Values[SESSION_CSRFTOKEN] = true
	h.clearSession(sess)
	if _, ok = sess.Values[SESSION_USERID]; ok {
		t.Errorf("Userid not cleared")
	}
	if _, ok = sess.Values[SESSION_DEVICEID]; ok {
		t.Errorf("Deviceid not cleared")
	}
	if _, ok = sess.Values[SESSION_EMAIL]; ok {
		t.Errorf("Email not cleared")
	}
	if _, ok = sess.Values[SESSION_TOKEN]; ok {
		t.Errorf("Token not cleared")
	}
	if _, ok = sess.Values[SESSION_CSRFTOKEN]; ok {
		t.Errorf("CSRFToken not cleared")
	}
}

func Test_Handler_initData(t *testing.T) {
	tuid := "abcdef123456"
	config := util.NewMzConfig()
	config.Override("ws.hostname", "validhost")
	h, store := testHandler(config, t)
	store.RegisterDevice("TestUserID", &storage.Device{
		ID:   tuid,
		User: "TestUserID",
	})
	store.SetDeviceLocation(tuid, &storage.Position{})

	freq, _ := http.NewRequest("GET", "http://localhost/", nil)
	fresp := httptest.NewRecorder()
	fsess := &sessionInfoStruct{
		AccessToken: "testtest",
		CSRFToken:   "test-test",
	}

	// get no login data
	fsess.UserId = "TestUserID"
	fsess.Email = "Test@test.test"
	data, err := h.initData(fresp, freq, fsess)
	if err != nil {
		t.Errorf("initData: %s", err.Error())
	}
	if data == nil {
		t.Error("initData: No data returned")
		return
	}
	if data.Token == "" {
		t.Error("initData: invalid Token")
	}
	if host, ok := data.Host["Hostname"]; !ok || host != "validhost" {
		t.Error("initData: invalid hostname returned")
	}
	if len(data.DeviceList) == 0 {
		t.Error("initData: No devices returned for user")
	}
	// get login data
	freq, _ = http.NewRequest("GET", fmt.Sprintf("http://localhost/%s", tuid), nil)
	data, err = h.initData(fresp, freq, fsess)
	if err != nil {
		t.Errorf("initData: %s", err.Error())
	}
	// check the device list
	if data.Device.ID != tuid {
		t.Error("initData: incorrect device id")
	}
	if data.Device == nil {
		t.Error("initData:No specific device record returned")
		return
	}
	if data.Device.User != "TestUserID" {
		t.Error("initData: incorrect user id")
	}
}

func makeSession() {
	sessionStore = sessions.NewCookieStore([]byte("testtesttesttest"), []byte("testtesttesttest"))
	sessionStore.Options = &sessions.Options{
		Domain:   "box",
		Path:     "/",
		Secure:   false,
		HttpOnly: true,
	}
}

func fakeCookies(req *http.Request, email, userid, token, csrftoken string) error {
	var err error
	var session *sessions.Session
	resp := httptest.NewRecorder()
	session, err = sessionStore.Get(req, SESSION_NAME)
	if len(email) > 0 {
		session.Values[SESSION_EMAIL] = email
	}
	if len(userid) > 0 {
		session.Values[SESSION_USERID] = userid
	}
	if len(token) > 0 {
		session.Values[SESSION_TOKEN] = token
	}
	if len(csrftoken) > 0 {
		session.Values[SESSION_CSRFTOKEN] = csrftoken
	}

	if err = session.Save(req, resp); err != nil {
		return fmt.Errorf("Could not set cookie! %s", err.Error())
	}
	fcookies, ok := resp.HeaderMap["Set-Cookie"]
	if !ok {
		return fmt.Errorf("Cookie not set in header")
	}
	req.Header.Add("Cookie", strings.Split(fcookies[0], ";")[0])
	return nil
}

func Test_Handler_getUser(t *testing.T) {
	var err error

	var name = "Test_Handler_getUser"
	var email = "test@test.co"
	var uid = "123456abcdef"

	makeSession()
	h, _ := testHandler(util.NewMzConfig(), t)

	freq, err := http.NewRequest("GET", "http://box/", nil)
	if err != nil {
		t.Errorf("%s: %s", name, err.Error())
	}
	err = fakeCookies(freq, email, uid, "", "")
	if err != nil {
		t.Errorf("%s: %s", name, err.Error())
	}

	tuid, temail, err := h.getUser(nil, freq)

	if err != nil {
		t.Errorf("%s: %s", name, err.Error())
	}
	if tuid != uid {
		t.Errorf("%s: uid mismatch", name)
	}
	if temail != email {
		t.Errorf("%s: email mismatch", email)
	}

	// TODO: Test w/ fake assertion (or use Test_Handler_Verify)
}

func Test_Handler_getSessionInfo(t *testing.T) {

	var err error
	var name = "Test_Handler_getSessionInfo"
	var email = "test@test.co"
	var uid = "abcdef123456"
	var devid = "123456abcdef"
	var token = "123abc"
	var csrftoken = "abcd1234"

	makeSession()
	h, _ := testHandler(util.NewMzConfig(), t)
	freq, _ := http.NewRequest("GET", "http://box/"+devid, nil)
	err = fakeCookies(freq, email, uid, token, csrftoken)
	if err != nil {
		t.Error("%s:%s", name, err.Error())
	}
	session, _ := sessionStore.Get(freq, SESSION_NAME)
	info, err := h.getSessionInfo(nil, freq, session)
	if info.UserId != uid ||
		info.DeviceId != devid ||
		info.Email != email ||
		info.AccessToken != token ||
		info.CSRFToken != csrftoken {
		t.Errorf("%s: returned session info contained invalid data")
	}
}

func Test_Handler_Cmd(t *testing.T) {
	var name = "Test_Handler_Cmd"
	var email = "test@test.co"
	var uid = "abcdef123456"
	var token = "123abc"
	var csrftoken = "abcd1234"
	var lat = 123.45678
	var lon = 12.34567
	var ti = time.Now().UTC().Unix()

	makeSession()
	config := util.NewMzConfig()
	config.Override("auth.disabled", "true")
	config.Override("hawk.disabled", "true")
	config.Override("auth.force_user", fmt.Sprintf("%s %s", uid, email))
	h, store := testHandler(config, t)
	devId, err := store.RegisterDevice(uid, &storage.Device{Name: "test", User: uid})
	if err != nil {
		t.Error("%s: %s", name, err.Error())
	}
	// create a fake tracking record.
	track, _ := json.Marshal(struct {
		T interface{} `json:"t"`
	}{struct {
		Ok bool    `json:"ok"`
		La float64 `json:"la"`
		Lo float64 `json:"lo"`
		Ti int64   `json:"ti"`
		Ac float64 `json:"acc"`
		Ha bool    `json:"has_passcode"`
	}{true, lat, lon, ti, 100, true}})
	freq, _ := http.NewRequest("POST", "http://box/"+devId, bytes.NewBuffer(track))
	fakeCookies(freq, email, uid, token, csrftoken)
	fresp := httptest.NewRecorder()
	// create the fake client
	mConn := &MockWSConn{}
	Clients.Add(devId, "0000", &WWSs{socket: mConn})
	store.StoreCommand(devId, "{}", "")

	// and finally make the test call...
	h.Cmd(fresp, freq)
	// This is the last command we pushed.
	if fresp.Body.String() != "{}" {
		t.Errorf("%s: returned command did not match expectations.", name)
	}
	positions, err := store.GetPositions(devId)
	if err != nil {
		t.Errorf("%s: %s", name, err.Error())
	}
	if p := positions[0]; p.Latitude != lat ||
		p.Longitude != lon ||
		p.Time != ti {
		t.Errorf("%s: Position not recorded correctly %+v", name, p)
	}

	//TODO test other commands as well.
}

func Test_Handler_Queue(t *testing.T) {
	var name = "Test_Handler_Queue"
	var uid = "abcdef123456"
	var devid = "123456abcdef"

	makeSession()
	config := util.NewMzConfig()
	// don't try to send out the push command
	config.Override("push.disabled", "true")
	h, store := testHandler(config, t)
	dev := &storage.Device{Name: "test", ID: devid, User: uid, Accepts: "trle"}
	rargs := &replyType{"d": 60}
	rep := make(replyType)

	status, err := h.Queue(dev, "t", rargs, &rep)
	if status != 200 || err != nil {
		t.Error("%s: Command Queue failed with status %s: %s", status, err)
	}
	cmd, ctype, err := store.GetPending(devid)
	if err != nil {
		t.Errorf("%s: %s", name, err.Error())
	}
	if cmd != "{\"t\":{\"d\":60}}" || ctype != "t" {
		t.Errorf("%s: Incorrect command returned %s , %s", name, cmd, ctype)
	}
	// Add additional Queue commands
}

func Test_Handler_RestQueue(t *testing.T) {
	var name = "Test_Handler_RestQueue"
	var email = "test@test.co"
	var uid = "abcdef123456"
	var token = "123abc"
	var csrftoken = "abcd1234"

	makeSession()
	config := util.NewMzConfig()
	config.Override("auth.disabled", "true")
	config.Override("hawk.disabled", "true")
	config.Override("push.disabled", "true")
	config.Override("auth.force_user", fmt.Sprintf("%s %s", uid, email))
	h, store := testHandler(config, t)
	devId, err := store.RegisterDevice(uid, &storage.Device{Name: "test", User: uid, Accepts: "trle"})
	if err != nil {
		t.Error("%s: %s", name, err.Error())
	}
	// create a fake tracking record.
	track, _ := json.Marshal(struct {
		T interface{} `json:"t"`
	}{struct {
		D int64 `json:"d"`
	}{60}})
	freq, _ := http.NewRequest("POST", "http://box/"+devId, bytes.NewBuffer(track))
	freq.Header.Add("X-CSRFTOKEN", csrftoken)
	fakeCookies(freq, email, uid, token, csrftoken)
	fresp := httptest.NewRecorder()
	// create the fake client
	mConn := &MockWSConn{}
	Clients.Add(devId, "0000", &WWSs{socket: mConn})
	h.RestQueue(fresp, freq)
	if fresp.Code != 200 {
		t.Errorf("%s: failed to return success", name)
	}
	cmd, ctype, err := store.GetPending(devId)
	if cmd != "{\"t\":{\"d\":60}}" || ctype != "t" {
		t.Errorf("%s: Incorrect command returned %s , %s", name, cmd, ctype)
	}

	// TODO: add additional cmds
}

func Test_Handler_checkToken(t *testing.T) {
	var name = "Test_Handler_Test_Handler_checkToken"
	var devId = "0000"
	var uid = "1111"
	var csrftoken = "abcdef123456"
	var token = ""
	var email = ""

	makeSession()
	config := util.NewMzConfig()
	freq, _ := http.NewRequest("POST", "http://box/"+devId, nil)
	h, _ := testHandler(config, t)
	session, _ := sessionStore.Get(freq, SESSION_NAME)
	if h.checkToken(session, freq) {
		t.Error("%s: Failed to reject tokenless request", name)
	}
	freq.Header.Add("X-CSRFTOKEN", csrftoken)
	fakeCookies(freq, email, uid, token, csrftoken)
	session, _ = sessionStore.Get(freq, SESSION_NAME)
	if !h.checkToken(session, freq) {
		t.Error("%s: Failed to accept tokened request", name)
	}

	freq, _ = http.NewRequest("POST", "http://box/"+devId, nil)
	freq.Header.Add("X-CSRFTOKEN", "invalid")
	fakeCookies(freq, email, uid, token, csrftoken)
	session, _ = sessionStore.Get(freq, SESSION_NAME)
	if h.checkToken(session, freq) {
		t.Error("%s: Failed to reject invalid token", name)
	}
}

func Test_Handler_UserDevices(t *testing.T) {
	var name = "Test_Handler_Test_Handler_UserDevices"
	var devid = "1234"
	var uid = "1111"
	var email = "test@test"
	var token = "0000"
	var csrftoken = "0000"

	makeSession()
	config := util.NewMzConfig()
	h, store := testHandler(config, t)
	_ = store

	freq, _ := http.NewRequest("GET", "http://box/devices", nil)
	fresp := httptest.NewRecorder()
	h.UserDevices(fresp, freq)
	if fresp.Code != 401 {
		t.Errorf("%s: Did not block access for unauthorized user", name)
	}
	fresp = httptest.NewRecorder()
	fakeCookies(freq, email, uid, token, csrftoken)
	h.UserDevices(fresp, freq)
	if fresp.Code != 204 {
		t.Errorf("%s: Did not return 204 for no devices registered", name)
	}
	store.RegisterDevice(uid, &storage.Device{
		ID:   devid,
		User: uid,
		Name: "Test",
	})
	fresp = httptest.NewRecorder()
	h.UserDevices(fresp, freq)
	t.Logf("%s: %+v  %+v", name, freq, fresp)
	if fresp.Code != 200 {
		t.Errorf("%s: Incorrect status returned")
	}
	ret := make(map[string]interface{})
	err := json.Unmarshal(fresp.Body.Bytes(), &ret)
	if err != nil {
		t.Errorf("%s: Invalid JSON returned %s", name, err.Error())
	}
	item := ret["devices"].([]interface{})[0].(map[string]interface{})
	if _, ok := item["URL"]; !ok || item["ID"].(string) != devid {
		t.Error("%s: Incorrect return", name)
	}
}

// TODO: Finish tests for Index, InitDataJson, etc.
//
=======
func Test_getLocLang(t *testing.T) {
	config := util.NewMzConfig()
	h := testHandler(config, t)

	req, _ := http.NewRequest("GET", "http://localhost/1/l10n/client.json", nil)
	req.Header.Add("Accept-Language", "foo-BA;q=0.8,bar-GO;q=0.9")

	result := h.getLocLang(req)
	t.Logf("results: %+v\n", result)
	if len(result) == 0 {
		t.Errorf("getLocLang failed to return any results")
	}
	if len(result) != 5 {
		t.Errorf("getLocLang returned too few results")
	}
	if result[0].Lang != "bar_GO" {
		t.Errorf("getLocLang failed to sort languages correctly: %s", result[0].Lang)
	}
	if result[4].Lang != "en" {
		t.Errorf("getLocLang failed to include 'en'")
	}

	req, _ = http.NewRequest("GET", "http://localhost/1/l10n/client.json", nil)
	req.Header.Add("Accept-Language", "{:;}() echo invalid!")
	result = h.getLocLang(req)
	t.Logf("results: %+v\n", result)
	if result[0].Lang != "en" {
		t.Errorf("getLocLang failed to gracefully handle invalid Accept-Language")
	}
}

func Test_LangPath(t *testing.T) {
	tmpDir := os.TempDir()
	testTemplate := "{{.Root}}/{{.Lang}}_test.txt"
	testText := "Some data"
	tf_name := filepath.Join(tmpDir, "en_test.txt")
	tf, err := os.Create(tf_name)
	if err != nil {
		t.Fatalf("could not gen test file %s", err.Error())
	}
	defer os.Remove(tf_name)
	tf.Write([]byte(testText))
	tf.Close()

	// this runs .path & .Check
	lp, err := NewLangPath(testTemplate, tmpDir, "EN")
	if err != nil {
		t.Fatalf("Could not get LangPath: %s", err.Error)
	}
	buff := new(bytes.Buffer)
	if err = lp.Write("en", buff); err != nil {
		t.Fatalf("Could not write buffer: %s", err.Error)
	}
	if buff.String() != testText {
		t.Fatalf("Data did not match: %s != %s", buff.String(), testText)
	}
	// Obviously, this should return an error, not the data.
	lp, err = NewLangPath(testTemplate, tmpDir, "/etc/hostname")
	if err != ErrNoLanguage {
		t.Fatalf("Incorrect error returned")
	}
}

// TODO: Finish tests for
// getUser - stub out session? (sigh, why do I have to keep doing this...)
// et al...
>>>>>>> 36670366
<|MERGE_RESOLUTION|>--- conflicted
+++ resolved
@@ -5,19 +5,13 @@
 
 import (
 	"bytes"
-<<<<<<< HEAD
 	"encoding/json"
-	"fmt"
-	"net/http"
-	"net/http/httptest"
-	"strings"
-=======
 	"fmt"
 	"net/http"
 	"net/http/httptest"
 	"os"
 	"path/filepath"
->>>>>>> 36670366
+	"strings"
 	"testing"
 	"time"
 
@@ -104,7 +98,6 @@
 	}
 }
 
-<<<<<<< HEAD
 func Test_Handler_clearSession(t *testing.T) {
 	var ok bool
 
@@ -465,7 +458,6 @@
 	makeSession()
 	config := util.NewMzConfig()
 	h, store := testHandler(config, t)
-	_ = store
 
 	freq, _ := http.NewRequest("GET", "http://box/devices", nil)
 	fresp := httptest.NewRecorder()
@@ -501,12 +493,9 @@
 	}
 }
 
-// TODO: Finish tests for Index, InitDataJson, etc.
-//
-=======
 func Test_getLocLang(t *testing.T) {
 	config := util.NewMzConfig()
-	h := testHandler(config, t)
+	h, _ := testHandler(config, t)
 
 	req, _ := http.NewRequest("GET", "http://localhost/1/l10n/client.json", nil)
 	req.Header.Add("Accept-Language", "foo-BA;q=0.8,bar-GO;q=0.9")
@@ -569,5 +558,4 @@
 
 // TODO: Finish tests for
 // getUser - stub out session? (sigh, why do I have to keep doing this...)
-// et al...
->>>>>>> 36670366
+// et al...