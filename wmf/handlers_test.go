/* This Source Code Form is subject to the terms of the Mozilla Public
 * License, v. 2.0. If a copy of the MPL was not distributed with this
 * file, You can obtain one at http://mozilla.org/MPL/2.0/. */
package wmf

import (
	"bytes"
	"encoding/json"
	"fmt"
	"net/http"
	"net/http/httptest"
	"strings"
	"testing"
	"time"

	"github.com/gorilla/sessions"
	"github.com/mozilla-services/FindMyDevice/util"
	"github.com/mozilla-services/FindMyDevice/wmf/storage"
)

func Test_ClientBox_Add(t *testing.T) {
	c := NewClientBox()
	c.Max = 1

	if err := c.Add("000", "000", &WWSs{}); err != nil {
		t.Error("Failed on first add")
	}

	if err := c.Add("000", "001", &WWSs{}); err == nil {
		t.Error("Failed to limit instances")
	}
}

func Test_ClientBox_Del(t *testing.T) {
	c := NewClientBox()
	c.Add("000", "000", &WWSs{socket: &MockWSConn{}})
	c.Add("000", "001", &WWSs{socket: &MockWSConn{}})

	if f, err := c.Del("000", "000"); f == true || err != nil {
		t.Errorf("Could not delete id: %s, %s", err)
	}
	cc, ok := c.Clients("000")
	if !ok {
		t.Errorf("Could not find 000 record")
	}
	if _, ok := cc["000"]; ok {
		t.Errorf("Record not removed")
	}
	c.Del("000", "001")
	if _, ok := c.Clients("000"); ok {
		t.Errorf("Record not purged")
	}
}

func fakeValidator(email, id string) *httptest.Server {
	return httptest.NewServer(http.HandlerFunc(func(resp http.ResponseWriter, req *http.Request) {
		//resp.Header.Add("Content-Type", "application/json")
		email := "test+test@example.com"
		id := "0123456789abcdef"
		fmt.Fprintln(resp, fmt.Sprintf("{\"code\":200,\"idpClaims\":{\"fxa-generation\":1404770592087,\"fxa-lastAuthAt\":1404834090,\"fxa-verifiedEmail\":\"%s\",\"public-key\":{\"algorithm\":\"DS\",\"y\":\"\",\"p\":\"\",\"q\":\"\",\"g\":\"\"},\"principal\":{\"email\":\"%s@api.accounts.firefox.com\"},\"iat\":1404834172418,\"exp\":1404855782418,\"iss\":\"api.accounts.firefox.com\"}}", email, id))
	}))
}

func testHandler(config *util.MzConfig, t *testing.T) (*Handler, storage.Storage) {
	logger := &util.TestLog{T: t}
	metrics := &util.TestMetric{}
	storage, _ := storage.OpenInmemory(config, logger, metrics)

	return &Handler{config: config,
		logger:  logger,
		store:   storage,
		metrics: metrics,
	}, storage
}

func Test_Handler_verifyFxAAssertion(t *testing.T) {

	temail := "test+test@example.com"
	tid := "0123456789abcdef"

	ts := fakeValidator(temail, tid)
	defer ts.Close()

	config := util.NewMzConfig()
	config.Override("fxa.verifier", ts.URL)
	h, _ := testHandler(config, t)

	userid, email, err := h.verifyFxAAssertion("FakeAssertion")

	if userid != tid ||
		email != temail ||
		err != nil {
		t.Logf("Returned userid: %s, email: %s", userid, email)
		t.Errorf("Failed to validate mock assertion %s", err)
	}
}

func Test_Handler_clearSession(t *testing.T) {
	var ok bool

	config := util.NewMzConfig()
	h, _ := testHandler(config, t)
	sess := new(sessions.Session)
	sess.Values = make(map[interface{}]interface{})
	sess.Values[SESSION_USERID] = true
	sess.Values[SESSION_DEVICEID] = true
	sess.Values[SESSION_EMAIL] = true
	sess.Values[SESSION_TOKEN] = true
	sess.Values[SESSION_CSRFTOKEN] = true
	h.clearSession(sess)
	if _, ok = sess.Values[SESSION_USERID]; ok {
		t.Errorf("Userid not cleared")
	}
	if _, ok = sess.Values[SESSION_DEVICEID]; ok {
		t.Errorf("Deviceid not cleared")
	}
	if _, ok = sess.Values[SESSION_EMAIL]; ok {
		t.Errorf("Email not cleared")
	}
	if _, ok = sess.Values[SESSION_TOKEN]; ok {
		t.Errorf("Token not cleared")
	}
	if _, ok = sess.Values[SESSION_CSRFTOKEN]; ok {
		t.Errorf("CSRFToken not cleared")
	}
}

func Test_Handler_initData(t *testing.T) {
	tuid := "abcdef123456"
	config := util.NewMzConfig()
	config.Override("ws.hostname", "validhost")
	h, store := testHandler(config, t)
	store.RegisterDevice("TestUserID", &storage.Device{
		ID:   tuid,
		User: "TestUserID",
	})
	store.SetDeviceLocation(tuid, &storage.Position{})

	freq, _ := http.NewRequest("GET", "http://localhost/", nil)
	fresp := httptest.NewRecorder()
	fsess := &sessionInfoStruct{
		AccessToken: "testtest",
		CSRFToken:   "test-test",
	}

	// get no login data
	fsess.UserId = "TestUserID"
	fsess.Email = "Test@test.test"
	data, err := h.initData(fresp, freq, fsess)
	if err != nil {
		t.Errorf("initData: %s", err.Error())
	}
	if data == nil {
		t.Error("initData: No data returned")
		return
	}
	if data.Token == "" {
		t.Error("initData: invalid Token")
	}
	if host, ok := data.Host["Hostname"]; !ok || host != "validhost" {
		t.Error("initData: invalid hostname returned")
	}
	if len(data.DeviceList) == 0 {
		t.Error("initData: No devices returned for user")
	}
	// get login data
	freq, _ = http.NewRequest("GET", fmt.Sprintf("http://localhost/%s", tuid), nil)
	data, err = h.initData(fresp, freq, fsess)
	if err != nil {
		t.Errorf("initData: %s", err.Error())
	}
	// check the device list
	if data.Device.ID != tuid {
		t.Error("initData: incorrect device id")
	}
	if data.Device == nil {
		t.Error("initData:No specific device record returned")
		return
	}
	if data.Device.User != "TestUserID" {
		t.Error("initData: incorrect user id")
	}
}

<<<<<<< HEAD
func makeSession() {
	sessionStore = sessions.NewCookieStore([]byte("testtesttesttest"), []byte("testtesttesttest"))
	sessionStore.Options = &sessions.Options{
		Domain:   "box",
		Path:     "/",
		Secure:   false,
		HttpOnly: true,
	}
}

func fakeCookies(req *http.Request, email, userid, token, csrftoken string) error {
	var err error
	var session *sessions.Session
	resp := httptest.NewRecorder()
	session, err = sessionStore.Get(req, SESSION_NAME)
	if len(email) > 0 {
		session.Values[SESSION_EMAIL] = email
	}
	if len(userid) > 0 {
		session.Values[SESSION_USERID] = userid
	}
	if len(token) > 0 {
		session.Values[SESSION_TOKEN] = token
	}
	if len(csrftoken) > 0 {
		session.Values[SESSION_CSRFTOKEN] = csrftoken
	}

	if err = session.Save(req, resp); err != nil {
		return fmt.Errorf("Could not set cookie! %s", err.Error())
	}
	fcookies, ok := resp.HeaderMap["Set-Cookie"]
	if !ok {
		return fmt.Errorf("Cookie not set in header")
	}
	req.Header.Add("Cookie", strings.Split(fcookies[0], ";")[0])
	return nil
}

func Test_Handler_getUser(t *testing.T) {
	var err error

	var name = "Test_Handler_getUser"
	var email = "test@test.co"
	var uid = "123456abcdef"

	makeSession()
	h, _ := testHandler(util.NewMzConfig(), t)

	freq, err := http.NewRequest("GET", "http://box/", nil)
	if err != nil {
		t.Errorf("%s: %s", name, err.Error())
	}
	err = fakeCookies(freq, email, uid, "", "")
	if err != nil {
		t.Errorf("%s: %s", name, err.Error())
	}

	tuid, temail, err := h.getUser(nil, freq)

	if err != nil {
		t.Errorf("%s: %s", name, err.Error())
	}
	if tuid != uid {
		t.Errorf("%s: uid mismatch", name)
	}
	if temail != email {
		t.Errorf("%s: email mismatch", email)
	}

	// TODO: Test w/ fake assertion (or use Test_Handler_Verify)
}

func Test_Handler_getSessionInfo(t *testing.T) {

	var err error
	var name = "Test_Handler_getSessionInfo"
	var email = "test@test.co"
	var uid = "abcdef123456"
	var devid = "123456abcdef"
	var token = "123abc"
	var csrftoken = "abcd1234"

	makeSession()
	h, _ := testHandler(util.NewMzConfig(), t)
	freq, _ := http.NewRequest("GET", "http://box/"+devid, nil)
	err = fakeCookies(freq, email, uid, token, csrftoken)
	if err != nil {
		t.Error("%s:%s", name, err.Error())
	}
	session, _ := sessionStore.Get(freq, SESSION_NAME)
	info, err := h.getSessionInfo(nil, freq, session)
	if info.UserId != uid ||
		info.DeviceId != devid ||
		info.Email != email ||
		info.AccessToken != token ||
		info.CSRFToken != csrftoken {
		t.Errorf("%s: returned session info contained invalid data")
	}
}

func Test_Handler_Cmd(t *testing.T) {
	var name = "Test_Handler_Cmd"
	var email = "test@test.co"
	var uid = "abcdef123456"
	var token = "123abc"
	var csrftoken = "abcd1234"
	var lat = 123.45678
	var lon = 12.34567
	var ti = time.Now().UTC().Unix()

	makeSession()
	config := util.NewMzConfig()
	config.Override("auth.disabled", "true")
	config.Override("hawk.disabled", "true")
	config.Override("auth.force_user", fmt.Sprintf("%s %s", uid, email))
	h, store := testHandler(config, t)
	devId, err := store.RegisterDevice(uid, &storage.Device{Name: "test", User: uid})
	if err != nil {
		t.Error("%s: %s", name, err.Error())
	}
	// create a fake tracking record.
	track, _ := json.Marshal(struct {
		T interface{} `json:"t"`
	}{struct {
		Ok bool    `json:"ok"`
		La float64 `json:"la"`
		Lo float64 `json:"lo"`
		Ti int64   `json:"ti"`
		Ac float64 `json:"acc"`
		Ha bool    `json:"has_passcode"`
	}{true, lat, lon, ti, 100, true}})
	freq, _ := http.NewRequest("POST", "http://box/"+devId, bytes.NewBuffer(track))
	fakeCookies(freq, email, uid, token, csrftoken)
	fresp := httptest.NewRecorder()
	// create the fake client
	mConn := &MockWSConn{}
	Clients.Add(devId, "0000", &WWSs{socket: mConn})
	store.StoreCommand(devId, "{}", "")

	// and finally make the test call...
	h.Cmd(fresp, freq)
	// This is the last command we pushed.
	if fresp.Body.String() != "{}" {
		t.Errorf("%s: returned command did not match expectations.", name)
	}
	positions, err := store.GetPositions(devId)
	if err != nil {
		t.Errorf("%s: %s", name, err.Error())
	}
	if p := positions[0]; p.Latitude != lat ||
		p.Longitude != lon ||
		p.Time != ti {
		t.Errorf("%s: Position not recorded correctly %+v", name, p)
	}

	//TODO test other commands as well.
}

func Test_Handler_Queue(t *testing.T) {
	var name = "Test_Handler_Queue"
	var uid = "abcdef123456"
	var devid = "123456abcdef"

	makeSession()
	config := util.NewMzConfig()
	// don't try to send out the push command
	config.Override("push.disabled", "true")
	h, store := testHandler(config, t)
	dev := &storage.Device{Name: "test", ID: devid, User: uid, Accepts: "trle"}
	rargs := &replyType{"d": 60}
	rep := make(replyType)

	status, err := h.Queue(dev, "t", rargs, &rep)
	if status != 200 || err != nil {
		t.Error("%s: Command Queue failed with status %s: %s", status, err)
	}
	cmd, ctype, err := store.GetPending(devid)
	if err != nil {
		t.Errorf("%s: %s", name, err.Error())
	}
	if cmd != "{\"t\":{\"d\":60}}" || ctype != "t" {
		t.Errorf("%s: Incorrect command returned %s , %s", name, cmd, ctype)
	}
	// Add additional Queue commands
}

func Test_Handler_RestQueue(t *testing.T) {
	var name = "Test_Handler_RestQueue"
	var email = "test@test.co"
	var uid = "abcdef123456"
	var token = "123abc"
	var csrftoken = "abcd1234"

	makeSession()
	config := util.NewMzConfig()
	config.Override("auth.disabled", "true")
	config.Override("hawk.disabled", "true")
	config.Override("push.disabled", "true")
	config.Override("auth.force_user", fmt.Sprintf("%s %s", uid, email))
	h, store := testHandler(config, t)
	devId, err := store.RegisterDevice(uid, &storage.Device{Name: "test", User: uid, Accepts: "trle"})
	if err != nil {
		t.Error("%s: %s", name, err.Error())
	}
	// create a fake tracking record.
	track, _ := json.Marshal(struct {
		T interface{} `json:"t"`
	}{struct {
		D int64 `json:"d"`
	}{60}})
	freq, _ := http.NewRequest("POST", "http://box/"+devId, bytes.NewBuffer(track))
	freq.Header.Add("X-CSRFTOKEN", csrftoken)
	fakeCookies(freq, email, uid, token, csrftoken)
	fresp := httptest.NewRecorder()
	// create the fake client
	mConn := &MockWSConn{}
	Clients.Add(devId, "0000", &WWSs{socket: mConn})
	h.RestQueue(fresp, freq)
	if fresp.Code != 200 {
		t.Errorf("%s: failed to return success", name)
	}
	cmd, ctype, err := store.GetPending(devId)
	if cmd != "{\"t\":{\"d\":60}}" || ctype != "t" {
		t.Errorf("%s: Incorrect command returned %s , %s", name, cmd, ctype)
	}

	// TODO: add additional cmds
}

func Test_Handler_checkToken(t *testing.T) {
	var name = "Test_Handler_Test_Handler_checkToken"
	var devId = "0000"
	var uid = "1111"
	var csrftoken = "abcdef123456"
	var token = ""
	var email = ""

	makeSession()
	config := util.NewMzConfig()
	freq, _ := http.NewRequest("POST", "http://box/"+devId, nil)
	h, _ := testHandler(config, t)
	session, _ := sessionStore.Get(freq, SESSION_NAME)
	if h.checkToken(session, freq) {
		t.Error("%s: Failed to reject tokenless request", name)
	}
	freq.Header.Add("X-CSRFTOKEN", csrftoken)
	fakeCookies(freq, email, uid, token, csrftoken)
	session, _ = sessionStore.Get(freq, SESSION_NAME)
	if !h.checkToken(session, freq) {
		t.Error("%s: Failed to accept tokened request", name)
	}

	freq, _ = http.NewRequest("POST", "http://box/"+devId, nil)
	freq.Header.Add("X-CSRFTOKEN", "invalid")
	fakeCookies(freq, email, uid, token, csrftoken)
	session, _ = sessionStore.Get(freq, SESSION_NAME)
	if h.checkToken(session, freq) {
		t.Error("%s: Failed to reject invalid token", name)
	}
}

func Test_Handler_UserDevices(t *testing.T) {
	var name = "Test_Handler_Test_Handler_UserDevices"
	var devid = "1234"
	var uid = "1111"
	var email = "test@test"
	var token = "0000"
	var csrftoken = "0000"

	makeSession()
	config := util.NewMzConfig()
	h, store := testHandler(config, t)
	_ = store

	freq, _ := http.NewRequest("GET", "http://box/devices", nil)
	fresp := httptest.NewRecorder()
	h.UserDevices(fresp, freq)
	if fresp.Code != 401 {
		t.Errorf("%s: Did not block access for unauthorized user", name)
	}
	fresp = httptest.NewRecorder()
	fakeCookies(freq, email, uid, token, csrftoken)
	h.UserDevices(fresp, freq)
	if fresp.Code != 204 {
		t.Errorf("%s: Did not return 204 for no devices registered", name)
	}
	store.RegisterDevice(uid, &storage.Device{
		ID:   devid,
		User: uid,
		Name: "Test",
	})
	fresp = httptest.NewRecorder()
	h.UserDevices(fresp, freq)
	t.Logf("%s: %+v  %+v", name, freq, fresp)
	if fresp.Code != 200 {
		t.Errorf("%s: Incorrect status returned")
	}
	ret := make(map[string]interface{})
	err := json.Unmarshal(fresp.Body.Bytes(), &ret)
	if err != nil {
		t.Errorf("%s: Invalid JSON returned %s", name, err.Error())
	}
	item := ret["devices"].([]interface{})[0].(map[string]interface{})
	if _, ok := item["URL"]; !ok || item["ID"].(string) != devid {
		t.Error("%s: Incorrect return", name)
	}
}

// TODO: Finish tests for Index, InitDataJson, etc.
//
=======
// TODO: Finish tests for
// getUser - stub out session? (sigh, why do I have to keep doing this...)
// et al...
>>>>>>> 6203275a
<|MERGE_RESOLUTION|>--- conflicted
+++ resolved
@@ -67,9 +67,10 @@
 	storage, _ := storage.OpenInmemory(config, logger, metrics)
 
 	return &Handler{config: config,
-		logger:  logger,
-		store:   storage,
-		metrics: metrics,
+		logger:       logger,
+		store:        storage,
+		metrics:      metrics,
+		maxBodyBytes: 1048576,
 	}, storage
 }
 
@@ -182,7 +183,6 @@
 	}
 }
 
-<<<<<<< HEAD
 func makeSession() {
 	sessionStore = sessions.NewCookieStore([]byte("testtesttesttest"), []byte("testtesttesttest"))
 	sessionStore.Options = &sessions.Options{
@@ -493,9 +493,4 @@
 }
 
 // TODO: Finish tests for Index, InitDataJson, etc.
-//
-=======
-// TODO: Finish tests for
-// getUser - stub out session? (sigh, why do I have to keep doing this...)
-// et al...
->>>>>>> 6203275a
+//