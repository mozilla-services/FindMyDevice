package wmf

/* This Source Code Form is subject to the terms of the Mozilla Public
 * License, v. 2.0. If a copy of the MPL was not distributed with this
 * file, You can obtain one at http://mozilla.org/MPL/2.0/. */

import (
	"code.google.com/p/go.net/websocket"
	"github.com/gorilla/securecookie"
	"github.com/gorilla/sessions"
	"github.com/mozilla-services/FindMyDevice/util"
	"github.com/mozilla-services/FindMyDevice/wmf/storage"

	"bytes"
	"crypto/rand"
	"crypto/sha256"
	"encoding/base64"
	"encoding/hex"
	"encoding/json"
	"errors"
	"fmt"
	"io/ioutil"
	"log"
	"net/http"
	"net/url"
	"runtime"
	"runtime/debug"
	"strconv"
	"strings"
	"sync"
	"text/template"
	"time"
)

// base handler for REST and Socket calls.
type Handler struct {
<<<<<<< HEAD
	config  *util.MzConfig
	logger  util.Logger
	metrics util.Metrics
	devId   string
	logCat  string
	accepts []string
	hawk    *Hawk
	store   storage.Storage
	verify  func(string) (string, string, error)
=======
	config       *util.MzConfig
	logger       util.Logger
	metrics      util.Metrics
	devId        string
	logCat       string
	accepts      []string
	hawk         *Hawk
	store        storage.Storage
	maxCli       int64
	maxBodyBytes int64
	verify       func(string) (string, string, error)
>>>>>>> 64d2adbf
}

const (
	SESSION_NAME      = "user"
	SESSION_LOGIN     = "login"
	OAUTH_ENDPOINT    = "https://oauth.accounts.firefox.com"
	CONTENT_ENDPOINT  = "https://accounts.firefox.com"
	SESSION_USERID    = "userid"
	SESSION_EMAIL     = "email"
	SESSION_TOKEN     = "token"
	SESSION_CSRFTOKEN = "csrftoken"
	SESSION_DEVICEID  = "deviceid"
)

// Generic reply structure (useful for JSON responses)
type replyType map[string]interface{}

// Each session contains a UserID and a DeviceID
type sessionInfoStruct struct {
	UserId      string
	OldUID      string
	DeviceId    string
	Email       string
	AccessToken string
	CSRFToken   string
}

type initDataStruct struct {
	ProductName string
	UserId      string
	MapKey      string
	DeviceList  []storage.DeviceList
	Device      *storage.Device
	Host        map[string]string
	Token       string
}

// Map of clientIDs to socket handlers

//Errors
var (
	ErrInvalidReply  = errors.New("Invalid Command Response")
	ErrAuthorization = errors.New("Needs Authorization")
	ErrNoUser        = errors.New("No User")
	ErrOAuth         = errors.New("OAuth Error")
	ErrNoClient      = errors.New("No Client for Update")
	ErrTooManyClient = errors.New("Too Many Clients for device")
	ErrDeviceDeleted = errors.New("Device deleted")
)

// package globals
var (
	sessionStore *sessions.CookieStore
	Clients      *ClientBox
)

type ClientBox struct {
	sync.RWMutex
	clients map[string]map[string]WWS
	Max     int64
}

// apply bin64 padd
func pad(in string) string {
	return in + "===="[:len(in)%4]
}

func NewClientBox() *ClientBox {
	return &ClientBox{clients: make(map[string]map[string]WWS)}
}

// Client Mapping functions
// Add a new trackable client.
func (c *ClientBox) Add(id, instance string, sock WWS) error {
	defer c.Unlock()
	c.Lock()
	if clients, ok := c.clients[id]; ok {
		// if we know the ID, check to see if we have the instance.
		if c.Max > 0 && len(clients) >= int(c.Max) {
			return ErrTooManyClient
		}
		if _, ok := clients[instance]; ok {
			return ErrTooManyClient
		}

		c.clients[id][instance] = sock
		return nil
	} else {
		c.clients[id] = make(map[string]WWS)
		c.clients[id][instance] = sock
	}
	return nil
}

// remove a trackable client, returns if tracking should stop
func (c *ClientBox) Del(id, instance string) (bool, error) {
	defer c.Unlock()
	c.Lock()
	if clients, ok := c.clients[id]; ok {
		// remove the instance
		if cli, ok := clients[instance]; ok {
			// Forcing client connection closed
			if cli.Socket().IsClientConn() {
				cli.Socket().Close()
			}
			delete(clients, instance)
			if len(clients) == 0 {
				delete(c.clients, id)
				return true, nil
			}
			c.clients[id] = clients
			return false, nil
		}
		return true, ErrNoClient
	}
	return true, ErrNoClient
}

func (c *ClientBox) Clients(id string) (map[string]WWS, bool) {
	defer c.Unlock()
	c.Lock()
	// must call separately to get bool
	r, ok := c.clients[id]
	return r, ok
}

func init() {
	Clients = NewClientBox()
}

//Handler private functions

// SUPER FAKE DO NOT EVER USE IN PRODUCTION FOR DEBUGGING ONLY!
// Extract the user info from the assertion WITHOUT VERIFICATIONS

func (self *Handler) extractFromAssertion(assertion string) (userid, email string, err error) {
	var ErrInvalidAssertion = errors.New("Invalid assertion")
	bits := strings.Split(assertion, ".")
	if len(bits) < 2 {
		self.logger.Error(self.logCat, "Invalid assertion",
			util.Fields{"assertion": assertion})
		return "", "", ErrInvalidAssertion
	}
	data := bits[1]
	// pad to byte boundry
	decoded, err := base64.StdEncoding.DecodeString(pad(data))
	if err != nil {
		self.logger.Error(self.logCat, "Could not decode assertion",
			util.Fields{"assertion frame": data,
				"error": err.Error()})
		return "", "", ErrInvalidAssertion
	}
	asrt := make(replyType)
	err = json.Unmarshal(decoded, &asrt)
	if err != nil {
		self.logger.Error(self.logCat, "Could not unmarshal",
			util.Fields{"error": err.Error()})
		return "", "", err
	}
	// Normally, the UserID would be provided from FxA.
	// since FxA is currently unavailable for desktop, we're going
	// to need a value here, thus the insecure Id generation.
	// Obviously:
	// ******** DO NOT ENABLE auth.disabled FLAG IN PRODUCTION!! ******
	if e, ok := asrt["fxa-verifiedEmail"]; ok {
		email = e.(string)
		// userid is the local portion of the "email"
		userid = strings.Split(asrt["principal"].(map[string]interface{})["email"].(string), "@")[0]
	} else {
		email = asrt["principal"].(map[string]interface{})["email"].(string)
		userid = self.genHash(email)
	}
	self.logger.Debug(self.logCat, "Extracted credentials",
		util.Fields{"userId": userid, "email": email})
	return userid, email, nil
}

// Somewhat of a hack, extract the audience from the assertion. This is
// because some versions of the client do not specify the correct audience
// and a mis-match causes the assertion to fail.
func (self *Handler) extractAudience(assertion string) (audience string) {
	bits := strings.Split(assertion, ".")
	// Classic? persona has 3 chunks, modified has 5.
	if len(bits) == 5 {
		if data, err := base64.StdEncoding.DecodeString(pad(bits[3])); err == nil {
			dj := make(replyType)
			if err = json.Unmarshal(data, &dj); err == nil {
				if v, ok := dj["audience"]; ok {
					// fxa
					return v.(string)
				}
				if v, ok := dj["aud"]; ok {
					// persona
					return v.(string)
				}
			}
		}
	}
	return ""
}

// verify a Persona assertion using the config values
// part of Handler for config & logging reasons
// Persona support is deprecated and may eventually go away. It is
// still provided for educational reasons and in case you want to use this
// with a private Persona service.
func (self *Handler) verifyPersonaAssertion(assertion string) (userid, email string, err error) {
	var ok bool
	var audience string

	if assLen := len(assertion); assLen != len(strings.Map(assertionFilter, assertion)) {
		self.logger.Error(self.logCat, "Assertion contains invalid characters.",
			util.Fields{"assertion": assertion})
		return "", "", ErrAuthorization
	}

	// ******** DO NOT ENABLE auth.disabled FLAG IN PRODUCTION!! ******
	if self.config.GetFlag("auth.disabled") {
		self.logger.Warn(self.logCat, "!!! Skipping persona validation...", nil)
		if len(assertion) == 0 {
			return "user1", "user@example.com", nil
		}
		// Time to UberFake! THIS IS VERY DANGEROUS!
		self.logger.Warn(self.logCat,
			"!!! Using Assertion Without Validation",
			nil)
		return self.extractFromAssertion(assertion)
	}
	// pull the audience out of the assertion, if it's present.
	if self.config.GetFlag("auth.audience_from_assertion") {
		audience = self.extractAudience(assertion)
	}
	if audience == "" {
		audience = self.config.Get("persona.audience",
			"http://localhost:8080")
	}
	// Better verify for realz
	validatorURL := self.config.Get("persona.verifier",
		"https://verifier.login.persona.org/v2")
	body, err := json.Marshal(
		util.Fields{"assertion": assertion,
			"audience": audience})
	if err != nil {
		self.logger.Error(self.logCat,
			"Could not marshal assertion",
			util.Fields{"error": err.Error()})
		return "", "", ErrAuthorization
	}
	if self.config.GetFlag("auth.show_assertion") {
		self.logger.Debug(self.logCat,
			"Assertion:",
			util.Fields{"assertion": string(body)})
	}
	req, err := http.NewRequest("POST", validatorURL, bytes.NewReader(body))
	if err != nil {
		self.logger.Error(self.logCat, "Could not POST assertion",
			util.Fields{"error": err.Error()})
		return "", "", err
	}
	req.Header.Add("Content-Type", "application/json")
	cli := http.Client{}
	res, err := cli.Do(req)
	if err != nil {
		self.logger.Error(self.logCat, "Persona verification failed",
			util.Fields{"error": err.Error()})
		return "", "", ErrAuthorization
	}

	// Handle the verifier response
	buffer, raw, err := parseBody(res.Body)
	if isOk, ok := buffer["status"]; !ok || isOk != "okay" {
		var errStr = "Unknown reason"
		if err != nil {
			errStr = err.Error()
		} else if _, ok = buffer["reason"]; ok {
			errStr = buffer["reason"].(string)
		}
		self.logger.Error(self.logCat, "Persona Auth Failed",
			util.Fields{"error": errStr,
				"body": raw})
		return "", "", ErrAuthorization
	}

	// extract the email
	if idp, ok := buffer["idpClaims"]; ok {
		if fxe, ok := idp.(map[string]interface{})["fxa-verifiedEmail"]; ok {
			email = fxe.(string)
			userid = self.genHash(email)
			return userid, email, nil
		}
	}

	if email, ok = buffer["email"].(string); !ok {
		self.logger.Error(self.logCat, "No email found in assertion",
			util.Fields{"assertion": fmt.Sprintf("%+v", buffer)})
		return "", "", ErrAuthorization
	}
	// and the userid, generating one if need be.
	if _, ok = buffer["userid"].(string); !ok {
		userid = self.genHash(email)
	}
	return userid, email, nil
}

func (self *Handler) verifyFxAAssertion(assertion string) (userid, email string, err error) {
	if len(assertion) != len(strings.Map(assertionFilter, assertion)) {
		self.logger.Error(self.logCat, "Assertion contains invalid characters.",
			util.Fields{"assertion": assertion})
		return "", "", ErrAuthorization
	}

	// ******** DO NOT ENABLE auth.disabled FLAG IN PRODUCTION!! ******
	if self.config.GetFlag("auth.disabled") {
		self.logger.Warn(self.logCat, "!!! Skipping fxa validation...", nil)
		return self.extractFromAssertion(assertion)

	}
	cli := http.Client{}
	validatorUrl := self.config.Get("fxa.verifier",
		"https://oauth.accounts.firefox.com/authorization")
	args := make(map[string]string)
	args["client_id"] = self.config.Get("fxa.client_id", "invalid")
	args["assertion"] = assertion
	if self.config.GetFlag("auth.audience_from_assertion") {
		args["audience"] = self.extractAudience(assertion)
		self.logger.Info(self.logCat, "Extracted Audience",
			util.Fields{"audience": args["audience"]})
	}
	if self.config.GetFlag("auth.trim_audience") {
		audUrl, err := url.Parse(args["audience"])
		if err != nil {
			self.logger.Warn(self.logCat, "Could not parse Audience",
				util.Fields{"error": err.Error(),
					"audience": args["audience"]})
		} else {
			args["audience"] = fmt.Sprintf("%s://%s/", audUrl.Scheme,
				audUrl.Host)
		}
	}
	if args["audience"] == "" {
		args["audience"] = self.config.Get("fxa.audience",
			"https://oauth.accounts.firefox.com/v1")
	}
	// State is a nonce useful for validation callbacks.
	// Since we're not calling back, it's not necessary to
	// check if the caller matches the recipient.
	args["state"], _ = util.GenUUID4()

	argsj, err := json.Marshal(args)
	if err != nil {
		self.logger.Error(self.logCat, "Could not marshal args",
			util.Fields{"error": err.Error()})
		return "", "", err
	}
	if self.config.GetFlag("auth.show_assertion") {
		self.logger.Debug(self.logCat,
			"Validating Assertion",
			util.Fields{"assertion": string(argsj)})
	}
	// Send the assertion to the validator
	req, err := http.NewRequest("POST", validatorUrl, bytes.NewReader(argsj))
	if err != nil {
		self.logger.Error(self.logCat, "Could not POST verify assertion",
			util.Fields{"error": err.Error()})
		return "", "", err
	}
	req.Header.Add("Content-Type", "application/json")
	res, err := cli.Do(req)
	if err != nil {
		self.logger.Error(self.logCat, "FxA verification failed",
			util.Fields{"error": err.Error()})
		return "", "", err
	}
	buff, raw, err := parseBody(res.Body)
	if err != nil {
		return "", "", err
	}
	if code, ok := buff["code"]; ok && code.(float64) > 299.0 {
		self.logger.Error(self.logCat, "FxA verification failed auth",
			util.Fields{"code": strconv.FormatInt(int64(code.(float64)), 10),
				"error": buff["error"].(string),
				"body":  raw})
		return "", "", err
	}
	if status, ok := buff["status"]; ok {
		if status == "failure" {
			self.logger.Error(self.logCat, "FxA verification failed",
				util.Fields{"error": buff["reason"].(string)})
			return "", "", ErrOAuth
		}
	}
	// the response has either been a redirect or a validated assertion.
	// fun times, fun times...

	if idp, ok := buff["idpClaims"]; ok {
		if principal, ok := idp.(map[string]interface{})["principal"]; ok {
			if uid, ok := principal.(map[string]interface{})["email"]; ok {
				userid = strings.Split(uid.(string), "@")[0]
			}
		}
		if email, ok := idp.(map[string]interface{})["fxa-verifiedEmail"]; ok {
			if userid == "" {
				userid = self.genHash(email.(string))
			}
			return userid, email.(string), nil
		}
	}
	// get the "redirect" url. We're not going to redirect, just get the code.
	redir, ok := buff["redirect"]
	if !ok {
		self.logger.Error(self.logCat, "FxA verification did not return redirect",
			nil)
		return "", "", err
	}
	vurl, err := url.Parse(redir.(string))
	if err != nil {
		self.logger.Error(self.logCat, "FxA redirect url invalid",
			util.Fields{"error": err.Error(), "url": redir.(string)})
		return "", "", err
	}
	code := vurl.Query().Get("code")
	if len(code) == 0 {
		self.logger.Error(self.logCat, "FxA code not present",
			util.Fields{"url": redir.(string)})
		return "", "", ErrOAuth
	}
	//Convert code to access token.
	accessToken, err := self.getAccessToken(code)

	if err != nil {
		return "", "", ErrOAuth
	}
	// If we ever need more, probably want to use "profile".
	// this will fetch a user's complete profile.
	userid, err = self.getUserData(accessToken, "uid")
	if err != nil {
		return "", "", ErrOAuth
	}
	email, err = self.getUserData(accessToken, "email")
	if err != nil {
		return "", "", ErrOAuth
	}
	return userid, email, nil
}

func (self *Handler) clearSession(sess *sessions.Session) (err error) {
	if sess == nil {
		return
	}
	delete(sess.Values, SESSION_USERID)
	delete(sess.Values, SESSION_DEVICEID)
	delete(sess.Values, SESSION_EMAIL)
	delete(sess.Values, SESSION_TOKEN)
	delete(sess.Values, SESSION_CSRFTOKEN)
	return
}

// Get the old index page data block
func (self *Handler) initData(resp http.ResponseWriter, req *http.Request, sessionInfo *sessionInfoStruct) (data *initDataStruct, err error) {
	/* Handle a user login to the web UI
	 */
	data = &initDataStruct{}
	self.logCat = "handler:initData"

	store := self.store

	// Get this from the config file?
	data.ProductName = self.config.Get("productname", "Find My Device")

	data.MapKey = self.config.Get("mapbox.key", "")
	data.Token, _ = util.GenUUID4()

	// host information (for websocket callback)
	data.Host = make(map[string]string)
	// TODO: transition away from old config name
	data.Host["Hostname"] = self.config.Get("ws.hostname",
		self.config.Get("ws_hostname", "localhost"))

	// get the cached session info (if present)
	// will also resolve assertions and other bits to get user and dev info.
	if sessionInfo != nil {
		// we have user info, use it.
		data.UserId = sessionInfo.UserId
		if sessionInfo.DeviceId == "" {
			sessionInfo.DeviceId = getDevFromUrl(req.URL)
		}
		if sessionInfo.DeviceId == "" {
			data.DeviceList, err = store.GetDevicesForUser(data.UserId, sessionInfo.OldUID)
			if err != nil {
				self.logger.Error(self.logCat, "Could not get user devices",
					util.Fields{"error": err.Error(),
						"user": data.UserId})
				return nil, err
			}
			return data, nil
		}
		data.Device, err = store.GetDeviceInfo(sessionInfo.DeviceId)
		if err != nil {
			self.logger.Error(self.logCat, "Could not get device info",
				util.Fields{"error": err.Error(),
					"deviceid": sessionInfo.DeviceId})
			return nil, err
		}
		data.Device.PreviousPositions, err = store.GetPositions(sessionInfo.DeviceId)
		if err != nil {
			self.logger.Error(self.logCat,
				"Could not get device's position information",
				util.Fields{"error": err.Error(),
					"userId":   data.UserId,
					"email":    sessionInfo.Email,
					"deviceId": sessionInfo.DeviceId})
			return nil, err
		}
	}
	return data, nil
}

// get the user id from the session, or the assertion.
func (self *Handler) getUser(resp http.ResponseWriter, req *http.Request) (userid, email string, err error) {

	var session *sessions.Session

	// because oauth may not always be present.
	if em := self.config.Get("auth.force_user", ""); len(em) > 0 {
		i := strings.Split(em, " ")
		userid = i[0]
		if len(i) > 1 {
			email = i[1]
		} else {
			email = "Bad config"
		}
		return userid, email, nil
	}

	session, err = sessionStore.Get(req, SESSION_NAME)
	if err != nil {
		self.logger.Error(self.logCat, "Could not open session",
			util.Fields{"error": err.Error()})
		// delete the current, invalid session?
		return "", "", err
	}
	if session != nil {
		var ret = false
		if ru, ok := session.Values[SESSION_EMAIL]; ok {
			switch ru.(type) {
			case string:
				email = ru.(string)
				userid = self.genHash(email)
				ret = true
			default:
				email = ""
			}
		}
		if ruid, ok := session.Values[SESSION_USERID]; ok {
			switch ruid.(type) {
			case string:
				userid = ruid.(string)
				ret = true
			default:
				userid = ""
			}
		}
		// return the contents of the session.
		if ret {
			self.logger.Info(self.logCat, "::Got User::",
				util.Fields{"source": "session",
					"userId": userid,
					"email":  email})
			return userid, email, nil
		}
	}
	// Nothing in the session,
	var auth string
	if auth = req.FormValue("assertion"); auth != "" {
		userid, email, err = self.verify(auth)
	}
	if err != nil {
		// error logged in verify
		return "", "", ErrAuthorization
	}
	if email == "" {
		self.logger.Error(self.logCat, "No Email from assertion. Invalid?",
			util.Fields{"assertion": auth})
		return "", "", ErrAuthorization
	}
	if userid == "" {
		userid = self.genHash(email)
	}
	self.logger.Info(self.logCat, "::Got User::",
		util.Fields{"source": "assertion",
			"userId": userid,
			"email":  email})
	return userid, email, nil
}

// set the user info into the session
func (self *Handler) getSessionInfo(resp http.ResponseWriter, req *http.Request, session *sessions.Session) (info *sessionInfoStruct, err error) {
	var userid string
	var oldUid string
	var email string
	var accessToken string
	var csrfToken string

	dev := getDevFromUrl(req.URL)
	userid, email, err = self.getUser(resp, req)
	if err != nil {
		return nil, err
	}
	oldUid = self.genHash(email)
	if userid == "" {
		if email != "" {
			userid = self.genHash(email)
		} else {
			// No userid? No session.
			return nil, ErrNoUser
		}
	}
	if token, ok := session.Values[SESSION_TOKEN]; ok {
		accessToken = token.(string)
	}
	if token, ok := session.Values[SESSION_CSRFTOKEN]; ok {
		csrfToken = token.(string)
	}
	info = &sessionInfoStruct{
		UserId:      userid,
		OldUID:      oldUid,
		Email:       email,
		DeviceId:    dev,
		AccessToken: accessToken,
		CSRFToken:   csrfToken}
	return info, nil
}

func (self *Handler) stopTracking(devId string, store storage.Storage) (err error) {
	noTrack := storage.Unstructured{"t": replyType{"d": 0}}
	jnt, err := json.Marshal(noTrack)
	if err != nil {
		self.logger.Warn(self.logCat, "Could not disable tracking",
			util.Fields{"deviceId": devId,
				"error": err.Error()})
	} else {
		self.logger.Info(self.logCat, "Disabling tracking",
			util.Fields{"deviceId": devId})
		store.StoreCommand(devId, string(jnt), "t")
		// send the push if possible.
		if devRec, err := store.GetDeviceInfo(devId); err == nil {
			self.logger.Debug(self.logCat, "Sending Push",
				util.Fields{"deviceId": devId,
					"cmd": "t:0"})
			SendPush(devRec, self.config)
		}
	}
	return err
}

// log the device's position reply
func (self *Handler) updatePage(devId, cmd string, args map[string]interface{}, logPosition bool) (err error) {
	var location = new(storage.Position)
	var hasPasscode bool

	store := self.store

	// Only record a location if there is one.
	// Device reports OK:false on errors
	if b, ok := args["ok"]; ok && b.(bool) == true {
		for key, arg := range args {
			if len(key) < 2 {
				continue
			}
			switch k := strings.ToLower(key[:2]); k {
			case "la":
				location.Latitude = arg.(float64)
			case "lo":
				location.Longitude = arg.(float64)
			case "al":
				location.Altitude = arg.(float64)
			case "ac":
				location.Accuracy = arg.(float64)
			case "ti":
				location.Time = int64(arg.(float64))
				if location.Time == 0 {
					return nil
				}
				// has_lockcode
			case "ha":
				if self.config.GetFlag("ek.ignore_passcode_state") {
					hasPasscode = false
					args[key] = false
				} else {
					hasPasscode = isTrue(arg)
					if err = store.SetDeviceLock(devId, hasPasscode); err != nil {
						return err
					}
				}
			}
		}
		if logPosition {
			if err = store.SetDeviceLocation(devId, location); err != nil {
				return err
			}
			// because go sql locking.
			store.GcDatabase(devId, "")
		}
	}
	location.Cmd = storage.Unstructured{cmd: args}

	// this defer also catches and logs panics from the i.Socket.Write()
	defer func(logger util.Logger, logCat, devId string) {
		if r := recover(); r != nil {
			err := r.(error)
			logger.Error(logCat,
				"Panic in WS handler",
				util.Fields{"error": err.Error(),
					"deviceId": devId})
		}
	}(self.logger, self.logCat, devId)

	clients, ok := Clients.Clients(devId)

	if ok {
		js, _ := json.Marshal(location)
		for _, i := range clients {
			i.Socket().Write(js)
		}
	} else {
		self.logger.Warn(self.logCat,
			"No clients for device",
			util.Fields{"deviceid": devId})
	}
	return nil
}

// log the cmd reply from the device.
func (self *Handler) logReply(devId, cmd string, args replyType) (err error) {
	// verify state and store it

	if v, ok := args["ok"]; !ok {
		return ErrInvalidReply
	} else {
		if !isTrue(v) {
			if e, ok := args["error"]; ok {
				return errors.New(e.(string))
			}
			return errors.New("Unknown error")
		}
		// log the state? (Device is currently cmd-ing)?
		store := self.store
		err = store.Touch(devId)
	}
	return err
}

// Check that a given string intval is within a range.
func (self *Handler) rangeCheck(s string, min, max int64) int64 {
	val, err := strconv.ParseInt(s, 10, 64)
	if err != nil {
		self.logger.Warn(self.logCat, "Unparsable range value, returning 0",
			util.Fields{"error": err.Error(),
				"string": s})
		return 0
	}
	if val < min {
		return min
	}
	if val > max {
		return max
	}
	return val
}

// Verify the HAWK header value from the client
func (self *Handler) verifyHawkHeader(req *http.Request, body []byte, devRec *storage.Device) bool {
	var err error

	if devRec == nil {
		self.logger.Error(self.logCat, "Could not validate Hawk header: devRec is nil", nil)
		return false
	}

	if self.config.GetFlag("hawk.OKBlank") && devRec.Secret == "" {
		self.logger.Info(self.logCat, "Allowing old device",
			util.Fields{"deviceId": devRec.ID,
				"userId": devRec.User})
		return true
	}

	// Remote Hawk
	rhawk := Hawk{logger: self.logger, config: self.config}
	// Local Hawk
	lhawk := Hawk{logger: self.logger, config: self.config}
	// Get the remote signature from the header
	err = rhawk.ParseAuthHeader(req, self.logger)
	if err != nil {
		self.logger.Error(self.logCat, "Invalid Hawk header",
			util.Fields{"error": err.Error()})
		return false
	}

	lhawk.Nonce = rhawk.Nonce
	lhawk.Time = rhawk.Time
	// getting intermittent sig clashes. I'm copying time, but i don't know if the
	// proxy could be causing issues as well. Set the method from the source here.
	lhawk.Method = rhawk.Method
	//lhawk.Hash = rhawk.Hash

	err = lhawk.GenerateSignature(req, rhawk.Extra, string(body),
		devRec.Secret)
	if err != nil {
		self.logger.Error(self.logCat, "Could not verify sig",
			util.Fields{"error": err.Error()})
		return false
	}
	// Do they match?
	if !lhawk.Compare(rhawk.Signature) {
		self.logger.Error(self.logCat, "Cmd:Invalid Hawk Signature",
			util.Fields{
				"expecting": lhawk.Signature,
				"got":       rhawk.Signature,
			})
		if self.config.GetFlag("hawk.disabled") {
			return true
		}
		return false
	}
	return true
}

// A simple signature generator for WS connections
// Unfortunately, remote IP is not reliable for WS.
func (self *Handler) genSig(userId, deviceId string) (ret string, err error) {
	if userId == "" || deviceId == "" {
		return "", errors.New("Invalid")
	}
	sig := self.genHash(userId + deviceId)
	/*
		        Other things we may want to add in...
			   fmt.Printf("@@@ Remote Addr: %s, %s, %s\n",
			       req.RemoteAddr,
			       req.Header.Get("X-Real-IP"),
			       req.Header.Get("X-Forwarded-For"))
	*/
	return sig, nil
}

// Check the simple WS signature against the second to last item
func (self *Handler) checkSig(req *http.Request, userId, devId string) (ok bool) {
	bits := strings.Split(req.URL.Path, "/")
	// remember, leading "/" counts.
	gotsig := bits[len(bits)-2]
	testsig, err := self.genSig(userId, devId)
	if err != nil {
		return false
	}
	self.logger.Debug(self.logCat,
		"Testing WS Signature",
		util.Fields{"testSig": testsig,
			"gotSig": gotsig})

	if self.config.GetFlag("auth.no_ws_check") {
		return true
	}
	return testsig == gotsig
}

// get the OAuth2 Access token
func (self *Handler) getAccessToken(code string) (accessToken string, err error) {
	token_url := self.config.Get("fxa.token", OAUTH_ENDPOINT+"/v1/token")
	vals := make(map[string]string)
	vals["client_id"] = self.config.Get("fxa.client_id", "invalid")
	vals["client_secret"] = self.config.Get("fxa.client_secret", "invalid")
	vals["code"] = code
	vd, err := json.Marshal(vals)
	if err != nil {
		self.logger.Error(self.logCat, "Could not marshal vals to json",
			util.Fields{"error": err.Error()})
		return "", err
	}
	req, err := http.NewRequest("POST", token_url, bytes.NewBuffer(vd))
	if err != nil {
		self.logger.Error(self.logCat, "Could not get oauth token",
			util.Fields{"code": code, "error": err.Error()})
		return "", ErrOAuth
	}
	req.Header.Add("Content-Type", "application/json")
	cli := http.DefaultClient
	res, err := cli.Do(req)
	if err != nil {
		self.logger.Error(self.logCat, "Access Token Fetch failed",
			util.Fields{"error": err.Error()})
		return "", err
	}
	reply, raw, err := parseBody(res.Body)
	if code, ok := reply["code"]; ok && code.(float64) > 299.0 {
		self.logger.Error(self.logCat, "FxA Access token failure",
			util.Fields{"code": strconv.FormatFloat(code.(float64), 'f', 1, 64),
				"body": raw})
		return "", ErrOAuth
	}
	token, ok := reply["access_token"]
	if !ok {
		self.logger.Error(self.logCat, "OAuth Access token missing from reply",
			util.Fields{"code": code})
		return "", ErrOAuth
	}
	return token.(string), nil
}

// Get the user's Data from the profile server using the OAuth2 access token
func (self *Handler) getUserData(accessToken, data string) (email string, err error) {
	client := http.DefaultClient
	url := self.config.Get("fxa.content.endpoint", CONTENT_ENDPOINT) + "/" + data
	req, err := http.NewRequest("GET", url, nil)
	if err != nil {
		self.logger.Error(self.logCat, "Could not POST to get email",
			util.Fields{"error": err.Error()})
		return "", err
	}
	req.Header.Add("Authorization", "Bearer "+accessToken)
	resp, err := client.Do(req)
	if err != nil {
		self.logger.Error(self.logCat, "Could not get user email",
			util.Fields{"error": err.Error()})
		return "", err
	}
	buffer, raw, err := parseBody(resp.Body)
	if err != nil {
		self.logger.Error(self.logCat, "Could not parse body",
			util.Fields{"error": err.Error()})
		return "", err
	}
	if _, ok := buffer[data]; !ok {
		self.logger.Error(self.logCat, "Response did not contain email",
			util.Fields{"body": raw})
		return "", ErrNoUser
	}
	return buffer[data].(string), nil
}

// Generate a hash from the string.
func (self *Handler) genHash(input string) (output string) {
	hasher := sha256.New()
	hasher.Write([]byte(input))
	return hex.EncodeToString(hasher.Sum(nil))
}

func socketError(socket *websocket.Conn, msg string) {
	out, _ := json.Marshal(util.Fields{"error": msg})
	socket.Write(out)
}

func (self *Handler) checkToken(session *sessions.Session, req *http.Request) (result bool) {
	var xtoken, token string
	result = false

	if v, ok := session.Values[SESSION_CSRFTOKEN]; !ok {
		self.logger.Debug(self.logCat, "token fail",
			util.Fields{"error": "No token in session"})
		return false
	} else {
		xtoken = v.(string)
	}

	// get the URL args
	// because Go normalizes headers. Because golang.
	// Use req.Header.Get or your life will be filled with sorrow.
	if token = req.Header.Get("X-CSRFTOKEN"); len(token) == 0 {
		self.logger.Warn(self.logCat, "token fail",
			util.Fields{"error": "No token in Request"})
		return self.config.GetFlag("auth.no_csrftoken")
	}

	// check to see if the "tok" field matches
	self.logger.Debug(self.logCat, "Checking",
		util.Fields{"received": token,
			"expected": xtoken})
	return token == xtoken
}

//Handler Public Functions

func NewHandler(config *util.MzConfig, logger util.Logger, metrics util.Metrics) *Handler {
	stype := config.Get("db.store", "postgres")
	storeType, ok := storage.AvailableStores[stype]
	if !ok {
		logger.Critical("Handler", "Unknown storage type specified",
			util.Fields{"type": stype})
		return nil
	}

	store, err := storeType(config, logger, metrics)
	if err != nil {
		logger.Error("Handler", "Could not open storage",
			util.Fields{"error": err.Error()})
		return nil
	}

	sessionSecret := config.Get("session.secret", "")
	if sessionSecret == "" {
		logger.Error("Handler", "No session secret defined.", nil)
		return nil
	}
	sessionCrypt := config.Get("session.crypt", "")
	if sessionCrypt == "" {
		sessionCrypt = string(securecookie.GenerateRandomKey(16))
	} else {
		b, err := base64.StdEncoding.DecodeString(sessionSecret)
		if err != nil {
			sessionCrypt = string(securecookie.GenerateRandomKey(16))
		} else {
			sessionCrypt = string(b)
		}
	}
	sessionStore = sessions.NewCookieStore([]byte(sessionSecret),
		[]byte(sessionCrypt))
	sessionStore.Options = &sessions.Options{
		Domain:   config.Get("session.domain", "localhost"),
		Path:     "/",
		Secure:   !config.GetFlag("auth.no_secure_cookie"),
		HttpOnly: true,
		// Do not set a max age by default.
		// This confuses gorilla, which winds up setting two "user" cookies.
		//MaxAge: 3600 * 24,
	}
<<<<<<< HEAD
	Clients.Max, _ = strconv.ParseInt(config.Get("ws.max_clients", "0"), 10, 64)
=======
	maxCli, _ := strconv.ParseInt(config.Get("ws.max_clients", "0"), 10, 64)
	maxBodyBytes, _ := strconv.ParseInt(config.Get("rest.max_body_bytes", "1048576"), 10, 64)
>>>>>>> 64d2adbf

	// Initialize the data store once. This creates tables and
	// applies required changes.
	store.Init()

	h := &Handler{config: config,
<<<<<<< HEAD
		logger:  logger,
		logCat:  "handler",
		metrics: metrics,
		store:   store,
=======
		logger:       logger,
		logCat:       "handler",
		metrics:      metrics,
		store:        store,
		maxCli:       maxCli,
		maxBodyBytes: maxBodyBytes,
>>>>>>> 64d2adbf
	}

	// oh, go...
	if config.GetFlag("auth.persona") {
		h.verify = h.verifyPersonaAssertion
	} else {
		h.verify = h.verifyFxAAssertion
	}

	return h
}

// Register a new device
func (self *Handler) Register(resp http.ResponseWriter, req *http.Request) {

	var buffer = util.JsMap{}
	var userid string
	var email string
	var user string
	var pushUrl string
	var deviceid string
	var devRec *storage.Device
	var secret string
	var accepts string
	var hasPasscode bool
	var loggedIn bool
	var err error
	var raw string

	self.logCat = "handler:Register"
	resp.Header().Set("Content-Type", "application/json")
	resp.Header().Set("Strict-Transport-Security", "max-age=86400")
	// Do not set a session here. Use HAWK and URL to validate future
	// calls from the device.

	store := self.store

	req.Body = http.MaxBytesReader(resp, req.Body, self.maxBodyBytes)
	buffer, raw, err = parseBody(req.Body)
	if err != nil {
		http.Error(resp, "No body", http.StatusBadRequest)
		return
	}
	loggedIn = false

	if val, ok := buffer["deviceid"]; !ok || len(val.(string)) == 0 {
		deviceid, _ = util.GenUUID4()
	} else {
		// User provided a deviceid in the PATH, screen and see if we
		// have any info about it.
		deviceid = strings.Map(deviceIdFilter, val.(string))
		if len(deviceid) > 32 {
			deviceid = deviceid[:32]
		}
		devRec, err = store.GetDeviceInfo(deviceid)
		if err != nil {
			self.logger.Warn(self.logCat, "Could not get info for deviceid",
				util.Fields{"deviceid": deviceid,
					"error": err.Error()})
		}
	}
	// If there's an assertion, validate it and pull user info.
	if assertion, ok := buffer["assert"]; ok {
		userid, email, err = self.verify(assertion.(string))
		if err != nil || userid == "" {
			http.Error(resp, "Unauthorized", 401)
			return
		}
		self.logger.Debug(self.logCat, "Got user "+email, nil)
		loggedIn = true
	} else {
		// Huh, no assertion. Check the HAWK header to see if the
		// user is valid or not. If so, get the user registered for
		// this device.
		self.logger.Warn(self.logCat, "Missing 'assert' value",
			util.Fields{"body": raw})
		// Use HAWK + deviceid to determine if this is a re-registration.
		if hv := self.verifyHawkHeader(req,
			[]byte(raw),
			devRec); devRec != nil && hv {
			self.logger.Info(self.logCat,
				"Hawk Verified, getting user info ...\n",
				nil)
			if userid, user, err = store.GetUserFromDevice(deviceid); err == nil {
				self.logger.Debug(self.logCat,
					"Got user info ",
					util.Fields{"userId": userid,
						"name":     user,
						"deviceId": deviceid})
				loggedIn = true
			} else {
				self.logger.Error(self.logCat,
					"No user associated with valid device!!",
					util.Fields{"deviceId": deviceid})
			}
		} else {
			self.logger.Warn(self.logCat,
				"Failed Hawk Header Check",
				util.Fields{"deviceId": deviceid})
		}
	}
	if !loggedIn {
		self.logger.Error(self.logCat, "Device Not logged in",
			util.Fields{"deviceId": deviceid})
		http.Error(resp, "Unauthorized", 401)
		return
	}
	// If there's a pushUrl specified, make sure it's not empty.
	if val, ok := buffer["pushurl"]; !ok || val == nil || len(val.(string)) == 0 {
		self.logger.Error(self.logCat, "Missing SimplePush url", nil)
		http.Error(resp, "Bad Data", 400)
		return
	} else {
		pushUrl = val.(string)
	}
	//ALWAYS generate a new secret on registration!
	secret = GenNonce(16)
	if val, ok := buffer["has_passcode"]; !ok {
		hasPasscode = true
	} else {
		hasPasscode, err = strconv.ParseBool(val.(string))
		if err != nil {
			hasPasscode = false
		}
	}
	if self.config.GetFlag("ek.ignore_passcode_state") {
		// This overrides the passcode state reported by the device.
		// This is a work around for a device lock screen bug that
		// caches the last pass code, even if the user has disabled
		// the device pass code.
		hasPasscode = false
	}
	if val, ok := buffer["accepts"]; ok {
		// collapse the array to a string
		if l := len(val.([]interface{})); l > 0 {
			acc := make([]byte, l)
			for n, ke := range val.([]interface{}) {
				acc[n] = ke.(string)[0]
			}
			accepts = strings.ToLower(string(acc))
		}
	}
	if len(accepts) == 0 {
		accepts = "elrth"
	}
	if !strings.Contains("h", accepts) {
		accepts = accepts + "h"
	}

	// create the new device record
	var devId string
	if user == "" {
		user = strings.SplitN(email, "@", 2)[0]
	}
	if devId, err = store.RegisterDevice(
		userid,
		&storage.Device{
			ID:          deviceid,
			Name:        user,
			Secret:      secret,
			PushUrl:     pushUrl,
			HasPasscode: hasPasscode,
			Accepts:     accepts,
		}); err != nil {
		self.logger.Error(self.logCat, "Error Registering device", nil)
		http.Error(resp, "Bad Request", 400)
		return
	}
	if devId != deviceid {
		self.logger.Error(self.logCat, "Different deviceID returned",
			util.Fields{"original": deviceid, "new": devId})
		http.Error(resp, "Server error", 500)
		return
	}
	self.devId = deviceid
	self.metrics.Increment("device.registration")
	self.updatePage(self.devId, "register", buffer, false)
	output, err := json.Marshal(util.Fields{"deviceid": self.devId,
		"secret": secret,
		//"email":    email,
		"clientid": userid,
	})
	if err != nil {
		self.logger.Error(self.logCat, "Could not marshal reply",
			util.Fields{"error": err.Error()})
		return
	}
	self.logger.Debug(self.logCat,
		"+++ New Register",
		util.Fields{"output": string(output)})
	resp.Write(output)
	return
}

// Handle the Cmd response from the device and pass next command if available.
func (self *Handler) Cmd(resp http.ResponseWriter, req *http.Request) {
	var err error

	self.logCat = "handler:Cmd"
	resp.Header().Set("Content-Type", "application/json")
	resp.Header().Set("Strict-Transport-Security", "max-age=86400")
	store := self.store

	deviceId := getDevFromUrl(req.URL)
	if deviceId == "" {
		self.logger.Error(self.logCat, "Invalid call (No device id)", nil)
		http.Error(resp, "Unauthorized", 401)
		return
	}

	devRec, err := store.GetDeviceInfo(deviceId)
	if err != nil {
		switch err {
		case storage.ErrUnknownDevice:
			self.logger.Error(self.logCat,
				"Unknown device requesting cmd",
				util.Fields{
					"deviceId": deviceId})
			http.Error(resp, "Unauthorized", 401)
		default:
			self.logger.Error(self.logCat,
				"Cmd:Unhandled Error",
				util.Fields{
					"error":    err.Error(),
					"deviceId": deviceId,
					"userId":   devRec.User})
			http.Error(resp, "Unauthorized", 401)
		}
		return
	}
	//decode the body
	req.Body = http.MaxBytesReader(resp, req.Body, self.maxBodyBytes)
	body, err := ioutil.ReadAll(req.Body)
	if err != nil {
		self.logger.Error(self.logCat, "Could not read body",
			util.Fields{"error": err.Error()})
		http.Error(resp, "Invalid", 400)
		return
	}
	l := len(body)
	//validate the Hawk header
	if self.config.GetFlag("hawk.disabled") == false {
		if !self.verifyHawkHeader(req, body, devRec) {
			http.Error(resp, "Unauthorized", 401)
			return
		}
	}
	// Do the command.
	self.logger.Info(self.logCat, "Handling cmd response from device",
		util.Fields{
			"deviceId": deviceId,
			"userId":   devRec.User,
			"cmd":      string(body),
			"length":   fmt.Sprintf("%d", l),
		})
	// Ignore effectively null commands (e.g. "" or {})
	if l > 2 {
		reply := make(replyType)
		merr := json.Unmarshal(body, &reply)
		//	merr := json.Unmarshal(body, &reply)
		if merr != nil {
			self.logger.Error(self.logCat,
				"Could not unmarshal data",
				util.Fields{
					"error": merr.Error(),
					"body":  string(body)})
			http.Error(resp, "Server Error", 500)
			return
		}

		for cmd, args := range reply {
			var margs replyType
			if cmd == "" {
				continue
			}
			c := strings.ToLower(string(cmd))
			cs := string(c[0])
			if c == "enabled" {
				cs = "x"
			}
			// TODO : fix command filter
			self.metrics.Increment("cmd.received." + c)
			// Normalize the args.
			switch args.(type) {
			case bool:
				margs = replyType{c: isTrue(args.(bool))}
			default:
				margs = args.(map[string]interface{})
			}
			// handle the client response
			err = store.Touch(deviceId)
			switch cs {
			case "t":
				err = self.updatePage(deviceId, c, margs, true)
			case "x":
				if margs[c].(bool) == false {
					self.logger.Debug(self.logCat,
						"FMD Disabled on device, clearing commands",
						util.Fields{"deviceId": deviceId})
					store.PurgeCommands(deviceId)
				}
				err = self.updatePage(deviceId, c, margs, false)
			case "e":
				// erase requested.
				self.logger.Debug(self.logCat,
					"Deleting device",
					util.Fields{"deviceId": devRec.ID})
				if err = store.DeleteDevice(devRec.ID); err != nil {
					self.logger.Warn(self.logCat, "Could not delete device",
						util.Fields{"error": err.Error(),
							"deviceId": devRec.ID,
							"userId":   devRec.User})
					http.Error(resp, "\"Server Error\"",
						http.StatusServiceUnavailable)
					return
				}
				self.updatePage(deviceId, c, margs, false)
			default:
				err = self.updatePage(deviceId, c, margs, false)
			}
			if err != nil {
				// Log the error
				self.logger.Error(self.logCat, "Error handling command",
					util.Fields{"error": err.Error(),
						"cmd":      string(cmd),
						"deviceId": deviceId,
						"userId":   devRec.User,
						"args":     fmt.Sprintf("%v", args)})
				http.Error(resp,
					"\"Server Error\"",
					http.StatusServiceUnavailable)
				return
			}
		}
	}

	// reply with pending commands
	//
	cmd, ctype, err := store.GetPending(deviceId)
	var output = []byte(cmd)
	if err != nil {
		self.logger.Error(self.logCat, "Could not send commands",
			util.Fields{"error": err.Error(),
				"deviceId": devRec.ID,
				"userId":   devRec.User})
		http.Error(resp, "\"Server Error\"", http.StatusServiceUnavailable)
		return
	}
	if output == nil || len(output) < 2 {
		output = []byte("{}")
	}
	hawk := Hawk{config: self.config, logger: self.logger}
	authHeader := hawk.AsHeader(req, devRec.ID, string(output),
		"", devRec.Secret)
	resp.Header().Add("Authorization", authHeader)
	self.metrics.Increment("cmd.send." + ctype)
	if self.config.GetFlag("debug.show_output") {
		self.logger.Debug(self.logCat,
			">>>output",
			util.Fields{"output": string(output)})
	}
	resp.Write(output)
}

// Queue the command from the Web Front End for the device.
func (self *Handler) Queue(devRec *storage.Device, cmd string, args, rep *replyType) (status int, err error) {
	var v interface{}
	var vs string
	var ok bool
	var logout bool
	status = http.StatusOK
	store := self.store

	self.logCat = "handler:Queue"
	// sanitize values.
	lcmd := strings.ToLower(cmd)
	c := string(cmd[0])
	self.logger.Debug(self.logCat, "Processing UI Command",
		util.Fields{"cmd": lcmd})
	if !strings.Contains(devRec.Accepts, c) {
		// skip unacceptable command
		self.logger.Warn(self.logCat, "Agent does not accept command",
			util.Fields{"unacceptable": c,
				"acceptable": devRec.Accepts,
				"deviceId":   devRec.ID,
				"userId":     devRec.User})
		(*rep)["error"] = 422
		(*rep)["cmd"] = cmd
		return
	}
	rargs := *args
	switch lcmd {
	case "l": // lock
		if v, ok = rargs["c"]; ok {
			max, err := strconv.ParseInt(self.config.Get("cmd.c.max", "9999"),
				10, 64)
			if err != nil {
				max = 9999
			}
			switch v.(type) {
			case string:
				vs = v.(string)
			case int64:
			case float64:
				vs = strconv.FormatInt(int64(v.(int64)), 10)
			}
			// make sure that the lock code is a valid four digit string.
			// otherwise we may lock users out of their phones.
			rargs["c"] = fmt.Sprintf("%04d", self.rangeCheck(
				strings.Map(digitsOnly, vs[:minInt(4, len(vs))]),
				0, max))
		}
		if v, ok = rargs["m"]; ok {
			vs = v.(string)
			if self.config.GetFlag("ascii_message_only") {
				vs = strings.Map(asciiOnly,
					string(vs))
			}
			vr := []rune(vs)
			trimmed := vr[:minInt(100,
				len(vr))]
			rargs["m"] = string(trimmed)
		}
	case "r", "t": // ring, track
		if v, ok = rargs["d"]; ok {
			max, err := strconv.ParseInt(
				self.config.Get("cmd."+c+".max",
					"10500"), 10, 64)
			if err != nil {
				max = 10500
			}
			switch v.(type) {
			case string:
				vs = v.(string)
			case float64:
				vs = strconv.FormatFloat(v.(float64), 'f', 0, 64)
			default:
				vs = fmt.Sprintf("%s", v)
			}
			rargs["d"] = self.rangeCheck(
				strings.Map(digitsOnly, vs),
				0,
				max)
		}
	case "e": // erase
		rargs = replyType{}
		logout = true
		// erase requested, log the user off soon.
	default:
		self.logger.Warn(self.logCat, "Invalid Command",
			util.Fields{"cmd": string(cmd),
				"deviceId": devRec.ID,
				"userId":   devRec.User,
				"args":     fmt.Sprintf("%v", rargs)})
		return http.StatusBadRequest, errors.New("\"Invalid Command\"")
	}
	fixed, err := json.Marshal(storage.Unstructured{c: rargs})
	if err != nil {
		// Log the error
		self.logger.Error(self.logCat, "Error handling command",
			util.Fields{"error": err.Error(),
				"cmd":      string(cmd),
				"deviceId": devRec.ID,
				"UserId":   devRec.User,
				"args":     fmt.Sprintf("%v", rargs)})
		return http.StatusServiceUnavailable, errors.New("\"Server Error\"")
	}

	err = store.StoreCommand(devRec.ID, string(fixed), lcmd)
	if err != nil {
		// Log the error
		self.logger.Error(self.logCat, "Error storing command",
			util.Fields{"error": err.Error(),
				"cmd":      string(cmd),
				"deviceId": devRec.ID,
				"userId":   devRec.User,
				"args":     fmt.Sprintf("%v", args)})
		return http.StatusServiceUnavailable, errors.New("\"Server Error\"")
	}
	// trigger the push
	self.metrics.Increment("cmd.store." + lcmd)
	self.metrics.Increment("push.send")
	self.logger.Debug(self.logCat,
		"Sending Push",
		util.Fields{"deviceId": devRec.ID,
			"userId": devRec.User,
			"cmd":    lcmd})
	err = SendPush(devRec, self.config)
	if err != nil {
		self.logger.Error(self.logCat, "Could not send Push",
			util.Fields{"error": err.Error(),
				"pushUrl":  devRec.PushUrl,
				"deviceId": devRec.ID,
				"userId":   devRec.User})
		return http.StatusServiceUnavailable, errors.New("\"Server Error\"")
	}
	if logout {
		err = ErrDeviceDeleted
	}
	return
}

// Accept a command to queue from the REST interface
func (self *Handler) RestQueue(resp http.ResponseWriter, req *http.Request) {
	/* Queue commands for the device.
	 */
	var err error
	store := self.store
	rep := make(replyType)

	resp.Header().Set("Content-Type", "application/json")
	resp.Header().Set("Strict-Transport-Security", "max-age=86400")
	self.logCat = "handler:Queue"

	session, err := sessionStore.Get(req, SESSION_NAME)
	if err != nil {
		self.logger.Error(self.logCat, "Unauthorized access to Cmd",
			util.Fields{"error": err.Error()})
		http.Error(resp, "Unauthorized", 401)
		return
	}
	if !self.checkToken(session, req) {
		var stoken string
		if v, ok := session.Values[SESSION_CSRFTOKEN]; !ok {
			stoken = "None"
		} else {
			stoken = v.(string)
		}
		self.logger.Error(self.logCat, "Bad Token for request",
			util.Fields{"url": req.URL.String(),
				"expecting": stoken})
		http.Error(resp, "Unauthorized", 401)
		return
	}

	deviceId := getDevFromUrl(req.URL)
	if deviceId == "" {
		self.logger.Error(self.logCat, "Invalid call (No device id)", nil)
		http.Error(resp, "Unauthorized", 401)
		return
	}
	userId, _, err := self.getUser(resp, req)
	if userId == "" || err != nil {
		self.logger.Error(self.logCat, "No userid", nil)
		self.clearSession(session)
		session.Options.MaxAge = -1
		session.Save(req, resp)
		http.Error(resp, "Unauthorized", 401)
		return
	}

	devRec, err := store.GetDeviceInfo(deviceId)
	if err != nil || devRec == nil {
		fields := util.Fields{"deviceId": deviceId}
		if err != nil {
			fields["error"] = err.Error()
		}
		if devRec != nil {
			fields["devRec"] = devRec.ID
		}
		self.logger.Error(self.logCat, "Could not get userid", fields)
		self.clearSession(session)
		session.Options.MaxAge = -1
		session.Save(req, resp)
		http.Error(resp, "Unauthorized", 401)
		return
	}
	if devRec.User != userId {
		self.logger.Error(self.logCat, "Unauthorized device",
			util.Fields{"devrec": devRec.User,
				"userId": userId})
		self.clearSession(session)
		session.Options.MaxAge = -1
		session.Save(req, resp)
		http.Error(resp, "Unauthorized", 401)
		return
	}
	if devRec == nil {
		self.logger.Error(self.logCat,
			"Queue:User requested unknown device",
			util.Fields{
				"deviceId": deviceId,
				"userId":   userId})
		self.clearSession(session)
		session.Options.MaxAge = -1
		session.Save(req, resp)
		http.Error(resp, "Unauthorized", 401)
		return
	}
	if err != nil {
		switch err {
		default:
			self.logger.Error(self.logCat,
				"Cmd:Unhandled Error",
				util.Fields{
					"error":    err.Error(),
					"deviceId": deviceId,
					"userId":   userId})
			http.Error(resp, "Unauthorized", 401)
		}
		return
	}

	//decode the body
	req.Body = http.MaxBytesReader(resp, req.Body, self.maxBodyBytes)
	body, err := ioutil.ReadAll(req.Body)
	if err != nil {
		self.logger.Error(self.logCat, "Could not read body",
			util.Fields{"error": err.Error()})
		http.Error(resp, "Invalid", 400)
		return
	}
	lbody := len(body)
	self.logger.Info(self.logCat, "Handling cmd from UI",
		util.Fields{
			"cmd":    string(body),
			"length": strconv.FormatInt(int64(lbody), 10),
		})
	if lbody > 0 {
		reply := make(replyType)
		merr := json.Unmarshal(body, &reply)
		//	merr := json.Unmarshal(body, &reply)
		if merr != nil {
			self.logger.Error(self.logCat, "Could not unmarshal data",
				util.Fields{
					"error": merr.Error(),
					"body":  string(body)})
			http.Error(resp, "Server Error", 500)
			return
		}

		for cmd, args := range reply {
			rargs := replyType(args.(map[string]interface{}))
			status, err := self.Queue(devRec, cmd, &rargs, &rep)
			switch err {
			case nil:
				break
			case ErrDeviceDeleted:
				self.logger.Info(self.logCat, "Clearing session", nil)
				self.clearSession(session)
				session.Options.MaxAge = -1
				session.Save(req, resp)
			default:
				self.logger.Error(self.logCat, "Error processing command",
					util.Fields{
						"error": err.Error(),
						"cmd":   cmd,
						"args":  fmt.Sprintf("%+v", args)})
				http.Error(resp, err.Error(), status)
				return
			}
		}
	}
	output, _ := json.Marshal(rep)
	self.metrics.Increment("cmd.queued.rest")
	if self.config.GetFlag("debug.show_output") {
		self.logger.Debug(self.logCat,
			">>>output",
			util.Fields{"output": string(output)})
	}
	resp.Write(output)
}

func (self *Handler) UserDevices(resp http.ResponseWriter, req *http.Request) {
	self.logCat = "handler:userDevices"
	type devList struct {
		ID   string
		Name string
		URL  string
	}

	var data struct {
		UserId     string
		DeviceList []devList
	}

	store := self.store
	resp.Header().Set("Content-Type", "application/json")
	resp.Header().Set("Strict-Transport-Security", "max-age=86400")
	userId, email, err := self.getUser(resp, req)
	if err == nil && len(userId) > 0 {
		data.UserId = userId
	} else {
		self.logger.Error(self.logCat,
			"Could not get user id",
			util.Fields{"error": err.Error()})
		http.Error(resp, "Needs Auth", 401)
		return
	}

	deviceList, err := store.GetDevicesForUser(data.UserId, self.genHash(email))
	if err != nil {
		if err == storage.ErrUnknownDevice {
			self.logger.Info(self.logCat,
				"No devices for user",
				util.Fields{"userid": data.UserId})
			http.Error(resp, "{}", 204)
			return
		}
		self.logger.Error(self.logCat,
			"Could not get devices for user",
			util.Fields{"error": err.Error()})
		http.Error(resp, "Server Error", 500)
		return
	}

	var reply []devList
	verRoot := strings.SplitN(self.config.Get("VERSION", "0"), ".", 2)[0]
	for _, d := range deviceList {
		sig, err := self.genSig(userId, d.ID)
		if err != nil {
			continue
		}
		reply = append(reply, devList{
			ID:   d.ID,
			Name: d.Name,
			URL: fmt.Sprintf("%s://%s/%s/ws/%s/%s",
				self.config.Get("ws.proto",
					self.config.Get("ws_proto", "wss")),
				self.config.Get("ws.hostname",
					self.config.Get("ws_hostname", "localhost")),
				verRoot,
				sig,
				d.ID)})
	}
	output, err := json.Marshal(map[string][]devList{
		"devices": reply})
	if err != nil {
		self.logger.Error(self.logCat,
			"Could not marshal output",
			util.Fields{"error": err.Error()})
		http.Error(resp, "Server Error", 500)
		return
	}

	if self.config.GetFlag("debug.show_output") {
		self.logger.Debug(self.logCat,
			">>>output",
			util.Fields{"output": string(output)})
	}
	resp.Write(output)
	return
}

// user login functions

func Localize(args ...interface{}) string {
	ok := false
	var s string

	if len(args) == 1 {
		s, ok = args[0].(string)
	}
	if !ok {
		s = fmt.Sprint(args...)
	}

	return s
}

func (self *Handler) Index(resp http.ResponseWriter, req *http.Request) {
	self.logCat = "handler:Index"

	docRoot := self.config.Get("document_root", "./static/app")
	if strings.Index(req.URL.Path, "/static") == 0 {
		self.Static(resp, req)
		return
	}
	var err error
	var session *sessions.Session

	session, err = sessionStore.Get(req, SESSION_NAME)
	if err != nil {
		self.logger.Warn(self.logCat,
			"Could not initialize session",
			util.Fields{"error": err.Error()})
	}
	sessionInfo, err := self.getSessionInfo(resp, req, session)
	initData, err := self.initData(resp, req, sessionInfo)
	if err != nil {
		self.logger.Error(self.logCat,
			"Could not get inital data for index",
			util.Fields{"error": err.Error()})
		http.Error(resp, "Server error", 401)
		return
	}

	tmpl, err := template.New("index.html").Funcs(template.FuncMap{"l": Localize}).ParseFiles(docRoot + "/index.html")
	if err != nil {
		self.logger.Error(self.logCat, "Could not display index page",
			util.Fields{"error": err.Error(),
				"user": initData.UserId})
		http.Error(resp, "Server error", 500)
	}

	if sessionInfo != nil {
		session.Values[SESSION_USERID] = sessionInfo.UserId
		session.Values[SESSION_EMAIL] = sessionInfo.Email
		session.Values[SESSION_DEVICEID] = sessionInfo.DeviceId
		session.Values[SESSION_CSRFTOKEN] = initData.Token
		if err = session.Save(req, resp); err != nil {
			self.logger.Error(self.logCat,
				"Could not save session",
				util.Fields{"error": err.Error()})
		}
	}
	resp.Header().Set("Strict-Transport-Security", "max-age=86400")
	if err = tmpl.Execute(resp, initData); err != nil {
		self.logger.Error(self.logCat,
			"Could not execute template",
			util.Fields{"error": err.Error()})
	}
	self.metrics.Increment("page.index")
	return
}

// Return the initData as a JSON object
func (self *Handler) InitDataJson(resp http.ResponseWriter, req *http.Request) {
	self.logCat = "handler:InitData"

	var err error

	session, err := sessionStore.Get(req, SESSION_NAME)
	if err != nil {
		self.logger.Error(self.logCat,
			"Could not initialize session",
			util.Fields{"error": err.Error()})
		http.Error(resp, "Server Error", 500)
		return
	}

	if !self.checkToken(session, req) {
		self.logger.Error(self.logCat, "bad csrftoken for request", nil)
		http.Error(resp, "Not Authorized", 401)
		return
	}

	sessionInfo, err := self.getSessionInfo(resp, req, session)
	if err != nil {
		self.logger.Error(self.logCat,
			"Could not get sessionInfo",
			util.Fields{"error": err.Error()})
		http.Error(resp, "Not Authorized", 401)
		return
	}

	initData, err := self.initData(resp, req, sessionInfo)
	if err != nil {
		self.logger.Error(self.logCat,
			"Could not get initial data for index",
			util.Fields{"error": err.Error(),
				"sessionInfo": fmt.Sprintf("%+v", sessionInfo)})
		http.Error(resp, "Server Error", 500)
		return
	}
	resp.Header().Set("Content-Type", "application/json")
	output, err := json.Marshal(initData)
	if err == nil {
		if self.config.GetFlag("debug.show_output") {
			self.logger.Debug(self.logCat,
				">>>output",
				util.Fields{"output": string(output)})
		}
		resp.Write([]byte(output))
		return
	}
	self.logger.Error(self.logCat,
		"Could not marshal data to json",
		util.Fields{"error": err.Error()})
	http.Error(resp, "Server Error", 500)
	return
}

// Show the state of the user's devices.
func (self *Handler) State(resp http.ResponseWriter, req *http.Request) {
	// get session info
	self.logCat = "handler:State"

	resp.Header().Set("Content-Type", "application/json")
	resp.Header().Set("Strict-Transport-Security", "max-age=86400")

	store := self.store

	session, err := sessionStore.Get(req, SESSION_NAME)
	if err != nil {
		self.logger.Error(self.logCat, "Could not get session info",
			util.Fields{"error": err.Error()})
		http.Error(resp, err.Error(), 500)
	}
	if !self.checkToken(session, req) {
		self.logger.Error(self.logCat, "bad csrftoken for request", nil)
		http.Error(resp, err.Error(), 401)
	}
	sessionInfo, err := self.getSessionInfo(resp, req, session)
	if err != nil && err != ErrNoUser {
		session.Options.MaxAge = -1
		session.Save(req, resp)
		http.Error(resp, err.Error(), 401)
		return
	}
	devInfo, err := store.GetDeviceInfo(sessionInfo.DeviceId)
	if err != nil {
		http.Error(resp, err.Error(), 500)
		return
	}
	// add the user session cookie
	if sessionInfo != nil {
		session.Values[SESSION_USERID] = sessionInfo.UserId
		session.Values[SESSION_DEVICEID] = sessionInfo.DeviceId
		session.Values[SESSION_EMAIL] = sessionInfo.Email
		session.Values[SESSION_TOKEN] = sessionInfo.AccessToken
	}
	session.Save(req, resp)
	if self.config.GetFlag("ek.ignore_passcode_state") {
		devInfo.HasPasscode = false
	}
	// display the device info...
	output, err := json.Marshal(devInfo)
	if err == nil {
		if self.config.GetFlag("debug.show_output") {
			self.logger.Debug(self.logCat,
				">>>output",
				util.Fields{"output": string(output)})
		}
		resp.Write([]byte(output))
	}
}

// Show the status of the program (For Load Balancers)
func (self *Handler) Status(resp http.ResponseWriter, req *http.Request) {
	self.logCat = "handler:Status"

	resp.Header().Set("Content-Type", "application/json")
	reply := replyType{
		"status":     "ok",
		"goroutines": runtime.NumGoroutine(),
		"version":    self.config.Get("VERSION", "unknown"),
	}
	output, _ := json.Marshal(reply)
	if self.config.GetFlag("debug.show_output") {
		self.logger.Debug(self.logCat,
			">>>output",
			util.Fields{"output": string(output)})
	}
	resp.Write(output)
}

// Handle requests for static content (should be an NGINX rule)
func (self *Handler) Static(resp http.ResponseWriter, req *http.Request) {
	/* This should be handled by something like an nginx rule
	 */

	if !self.config.GetFlag("use_insecure_static") {
		return
	}

	docRoot := self.config.Get("document_root", "static/app/")

	http.ServeFile(resp, req, docRoot+req.URL.Path)
}

// Display the current metrics as a JSON snapshot
func (self *Handler) Metrics(resp http.ResponseWriter, req *http.Request) {
	snapshot := self.metrics.Snapshot()

	resp.Header().Set("Content-Type", "application/json")
	output, err := json.Marshal(snapshot)
	if err != nil {
		self.logger.Error(self.logCat, "Could not generate metrics report",
			util.Fields{"error": err.Error()})
		if self.config.GetFlag("debug.show_output") {
			self.logger.Debug(self.logCat,
				">>>output",
				util.Fields{"output": "{}"})
		}
		resp.Write([]byte("{}"))
		return
	}
	if output == nil {
		output = []byte("{}")
	}
	if self.config.GetFlag("debug.show_output") {
		self.logger.Debug(self.logCat,
			">>>output",
			util.Fields{"output": string(output)})
	}
	resp.Write(output)
}

func (self *Handler) OAuthCallback(resp http.ResponseWriter, req *http.Request) {
	var nonce string
	self.logCat = "oauth"

	// Get the session so that we can save it.
	resp.Header().Set("Strict-Transport-Security", "max-age=86400")
	session, _ := sessionStore.Get(req, SESSION_NAME)
	loginSession, _ := sessionStore.Get(req, SESSION_LOGIN)

	if ni, ok := loginSession.Values["nonce"]; !ok {
		// No nonce, no service
		self.logger.Error(self.logCat, "Missing nonce", nil)
		http.Redirect(resp, req, "/", http.StatusFound)
		return
	} else {
		nonce = ni.(string)
	}

	store := self.store

	if ok, err := store.CheckNonce(nonce); !ok || err != nil {
		self.logger.Error(self.logCat, "Invalid Nonce", nil)
		http.Redirect(resp, req, "/", http.StatusFound)
		return
	}
	// Nuke the login session cookie
	loginSession.Options.MaxAge = -1
	loginSession.Save(req, resp)

	if _, ok := session.Values[SESSION_TOKEN]; !ok {
		// get the "state", and "code"
		state := req.FormValue("state")
		code := req.FormValue("code")
		// TODO: check "state" matches magic code thingy
		if state == "" {
			self.logger.Error(self.logCat, "No State", nil)
			http.Redirect(resp, req, "/", http.StatusFound)
			return
		}
		if state != strings.SplitN(nonce, ".", 2)[0] {
			self.logger.Error(self.logCat, "Invalid nonce", nil)
			http.Redirect(resp, req, "/", http.StatusFound)
			return
		}
		if code == "" {
			self.logger.Error(self.logCat, "Missing code value", nil)
			http.Redirect(resp, req, "/", http.StatusFound)
			return
		}

		// fetch the token:
		token, err := self.getAccessToken(code)
		if err != nil {
			self.logger.Error(self.logCat, "Could not get access token",
				util.Fields{"error": err.Error()})
			http.Redirect(resp, req, "/", http.StatusFound)
			return
		}
		delete(session.Values, SESSION_EMAIL)
		session.Values[SESSION_TOKEN] = token
	}
	val, err := self.getUserData(session.Values[SESSION_TOKEN].(string), "email")
	if err != nil {
		self.logger.Error(self.logCat, "Could not get email",
			util.Fields{"error": err.Error()})
		http.Redirect(resp, req, "/", http.StatusFound)
		return
	}
	session.Values[SESSION_EMAIL] = val
	val, err = self.getUserData(session.Values[SESSION_TOKEN].(string),
		"uid")
	if err != nil {
		self.logger.Error(self.logCat, "Could not get uid",
			util.Fields{"error": err.Error()})
		http.Redirect(resp, req, "/", http.StatusFound)
		return
	}
	session.Values[SESSION_USERID] = val
	// awesome. So saving the session apparently doesn't mean it's
	// readable by subsequent session get calls.
	session.Save(req, resp)
	self.metrics.Increment("page.signin.success")
	http.Redirect(resp, req, "/", http.StatusFound)
	return
}

// Handle Websocket processing.
func (self *Handler) WSSocketHandler(ws *websocket.Conn) {
	self.logCat = "handler:Socket"
	store := self.store
	session, _ := sessionStore.Get(ws.Request(), SESSION_NAME)

	// generate small token ID for this instance. UUID4 probably overkill.
	// covert to int?
	ib := make([]byte, 4)
	rand.Read(ib)
	instance := hex.EncodeToString(ib)
	self.devId = getDevFromUrl(ws.Request().URL)
	if !self.config.GetFlag("auth.no_sig_check") {
		userid, ok := session.Values[SESSION_USERID]
		if !ok || !self.checkSig(ws.Request(), userid.(string), self.devId) {
			self.logger.Error(self.logCat, "Unauthorized access.",
				nil)
			return
		}
	} else {
		self.logger.Warn(self.logCat, "WARNING:: IGNORING SIGNATURE", nil)
	}
	devRec, err := store.GetDeviceInfo(self.devId)
	if err != nil {
		self.logger.Error(self.logCat, "Invalid Device for socket",
			util.Fields{"error": err.Error(),
				"devId": self.devId})
		socketError(ws, "Invalid Device")
		return
	}

	sock := &WWSs{
		socket:  ws,
		handler: self,
		device:  devRec,
		logger:  self.logger,
		born:    time.Now(),
	}

	defer func(logger util.Logger) {
		if r := recover(); r != nil {
			debug.PrintStack()
			if logger != nil {
				logger.Error(self.logCat, "Uknown Error",
					util.Fields{"error": r.(error).Error()})
			} else {
				socketError(ws, "Unknown Error")
				log.Printf("Socket Unknown Error: %s\n", r.(error).Error())
			}
		}
	}(sock.Logger())

	if self.devId == "" {
		self.logger.Error(self.logCat, "No deviceID found",
			util.Fields{"error": err.Error(),
				"path": ws.Request().URL.Path})
		socketError(ws, "Invalid Device")
		return
	}

	self.metrics.Increment("page.socket")
	if err := Clients.Add(self.devId, instance, sock); err != nil {
		self.logger.Error(self.logCat,
			"Could not add WebUI client",
			util.Fields{"deviceId": self.devId,
				"userId":   devRec.User,
				"instance": instance,
				"error":    err.Error()})
		socketError(ws, "Too Many Connections")
		return
	}
	self.logger.Debug(self.logCat,
		"Added client",
		util.Fields{"deviceId": self.devId,
			"userId":   devRec.User,
			"instance": instance})
	defer func(self *Handler, sock WWS, instance string) {
		self.metrics.Decrement("page.socket")
		self.metrics.Timer("page.socket", int64(time.Since(sock.Born()).Seconds()))
		if stopTrack, err := Clients.Del(self.devId, instance); err != nil {
			self.logger.Error(self.logCat,
				"Could not clean up closed instance!",
				util.Fields{"error": err.Error(),
					"userId":   devRec.User,
					"deviceId": self.devId})
		} else {
			self.logger.Debug(self.logCat,
				"Removed client",
				util.Fields{"deviceId": self.devId,
					"userId":   devRec.User,
					"instance": instance})
			if stopTrack {
				self.stopTracking(self.devId, store)
			}
		}
	}(self, sock, instance)
	sock.Run()
}

func (self *Handler) Signin(resp http.ResponseWriter, req *http.Request) {
	var err error
	store := self.store

	session, _ := sessionStore.Get(req, SESSION_LOGIN)
	if session.Values["nonce"], err = store.GetNonce(); err != nil {
		self.logger.Error(self.logCat,
			"Could not assign nonce",
			util.Fields{"error": err.Error()})
		http.Error(resp, "Server error", 500)
		return
	}
	prefix := "fxa"
	if self.config.GetFlag("auth.persona") {
		prefix = "persona"
	}
	redirUrlTemplate := self.config.Get(prefix+".login_url",
		"{{.Host}}?client_id={{.ClientId}}&scope=profile:email%20profile:uid&state={{.State}}&action=signin")
	tmpl, err := template.New("Login").Parse(redirUrlTemplate)
	if err != nil {
		self.logger.Error(self.logCat,
			"Could not handle login template",
			util.Fields{"error": err.Error(),
				"template": redirUrlTemplate})
		http.Error(resp, "Server error", 500)
		return
	}
	// fill the template using an anonymous struct.
	// (if this works, I'm a bit grossed out by go)
	var buffer = new(bytes.Buffer)

	err = tmpl.Execute(buffer, struct {
		Host     string
		ClientId string
		State    string
	}{
		self.config.Get(prefix+".login", "http://localhost/"),
		self.config.Get(prefix+".client_id", ""),
		strings.SplitN(session.Values["nonce"].(string), ".", 2)[0],
	})
	if err != nil {
		self.logger.Error(self.logCat,
			"Could not fill out template",
			util.Fields{"error": err.Error(),
				"template": redirUrlTemplate})
		http.Error(resp, "Server error", 500)
		return
	}

	session.Save(req, resp)
	http.Redirect(resp, req, buffer.String(), http.StatusFound)
	self.metrics.Increment("page.signin.attempt")
	return
}

func (self *Handler) Signout(resp http.ResponseWriter, req *http.Request) {
	for _, name := range []string{SESSION_LOGIN, SESSION_NAME} {
		session, _ := sessionStore.Get(req, name)
		session.Options.MaxAge = -1
		session.Save(req, resp)
	}
	self.metrics.Increment("page.signout.success")
	http.Redirect(resp, req, "/", http.StatusFound)
}

// Validate a given assertion (useful for client)
func (self *Handler) Validate(resp http.ResponseWriter, req *http.Request) {
	var reply = util.JsMap{"valid": false}

	self.logCat = "handler:Validate"
	resp.Header().Set("Content-Type", "application/json")
	resp.Header().Set("Strict-Transport-Security", "max-age=86400")

	// Looking for the body of the request to contain a JSON object with
	// {assert: ... }
	req.Body = http.MaxBytesReader(resp, req.Body, self.maxBodyBytes)
	if buffer, raw, err := parseBody(req.Body); err == nil {
		if assert, ok := buffer["assert"]; ok {
			if userid, _, err := self.verify(assert.(string)); err == nil {
				reply["valid"] = true
				reply["uid"] = userid
			} else {
				self.logger.Error(self.logCat,
					"Could not verify assertion",
					util.Fields{"error": err.Error()})
			}
		} else {
			self.logger.Error(self.logCat,
				"No assert found in body of POST", nil)
		}
	} else {
		self.logger.Error(self.logCat, "Could not parse body",
			util.Fields{"body": raw, "error": err.Error()})
	}

	// OK, write out the reply object (if you can)
	// as {valid: (true|false), [uid: ... ]}
	if output, err := json.Marshal(reply); err == nil {
		if self.config.GetFlag("debug.show_output") {
			self.logger.Debug(self.logCat,
				">>>output",
				util.Fields{"output": string(output)})
		}
		resp.Write(output)
	} else {
		self.logger.Error(self.logCat, "Could not write reply",
			util.Fields{"error": err.Error()})
		http.Error(resp, "Server Error", 500)
	}
}<|MERGE_RESOLUTION|>--- conflicted
+++ resolved
@@ -34,17 +34,6 @@
 
 // base handler for REST and Socket calls.
 type Handler struct {
-<<<<<<< HEAD
-	config  *util.MzConfig
-	logger  util.Logger
-	metrics util.Metrics
-	devId   string
-	logCat  string
-	accepts []string
-	hawk    *Hawk
-	store   storage.Storage
-	verify  func(string) (string, string, error)
-=======
 	config       *util.MzConfig
 	logger       util.Logger
 	metrics      util.Metrics
@@ -56,7 +45,6 @@
 	maxCli       int64
 	maxBodyBytes int64
 	verify       func(string) (string, string, error)
->>>>>>> 64d2adbf
 }
 
 const (
@@ -1080,31 +1068,20 @@
 		// This confuses gorilla, which winds up setting two "user" cookies.
 		//MaxAge: 3600 * 24,
 	}
-<<<<<<< HEAD
-	Clients.Max, _ = strconv.ParseInt(config.Get("ws.max_clients", "0"), 10, 64)
-=======
 	maxCli, _ := strconv.ParseInt(config.Get("ws.max_clients", "0"), 10, 64)
 	maxBodyBytes, _ := strconv.ParseInt(config.Get("rest.max_body_bytes", "1048576"), 10, 64)
->>>>>>> 64d2adbf
 
 	// Initialize the data store once. This creates tables and
 	// applies required changes.
 	store.Init()
 
 	h := &Handler{config: config,
-<<<<<<< HEAD
-		logger:  logger,
-		logCat:  "handler",
-		metrics: metrics,
-		store:   store,
-=======
 		logger:       logger,
 		logCat:       "handler",
 		metrics:      metrics,
 		store:        store,
 		maxCli:       maxCli,
 		maxBodyBytes: maxBodyBytes,
->>>>>>> 64d2adbf
 	}
 
 	// oh, go...
