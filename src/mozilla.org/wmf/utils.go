--- conflicted
+++ resolved
@@ -75,7 +75,6 @@
 
 // get the device id from the URL path
 func getDevFromUrl(u *url.URL) (devId string) {
-<<<<<<< HEAD
 	if !strings.Contains(u.Path, "/") {
 		return ""
 	}
@@ -85,9 +84,6 @@
         devId = devId[:32]
     }
     return devId
-=======
-	elements := strings.Split(u.Path, "/")
-	return elements[len(elements)-1]
 }
 
 // get the user id info from the session. (userid/devid)
@@ -99,5 +95,4 @@
 		http.SetCookie(resp, &cookie)
 	}
 	return err
->>>>>>> a1dedc37
 }