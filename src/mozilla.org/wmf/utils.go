--- conflicted
+++ resolved
@@ -94,26 +94,6 @@
 //filter
 // get the device id from the URL path
 func getDevFromUrl(u *url.URL) (devId string) {
-<<<<<<< HEAD
-	if !strings.Contains(u.Path, "/") {
-		return ""
-	}
-	elements := strings.Split(u.Path, "/")
-    devId = strings.Map(deviceIdFilter, elements[len(elements)-1])
-    if len(devId) > 32 {
-        devId = devId[:32]
-    }
-    return devId
-}
-
-// get the user id info from the session. (userid/devid)
-func setSessionInfo(resp http.ResponseWriter, session *sessionInfo) (err error) {
-	if session != nil {
-		cookie := http.Cookie{Name: "user",
-			Value: session.UserId,
-			Path:  "/"}
-		http.SetCookie(resp, &cookie)
-=======
 	if len(u.Path) < 10 || !strings.Contains(u.Path, "/") {
 		return ""
 	}
@@ -121,7 +101,6 @@
 	devId = strings.Map(deviceIdFilter, elements[len(elements)-1])
 	if len(devId) > 32 {
 		devId = devId[:32]
->>>>>>> d3639f91
 	}
 	return devId
 }